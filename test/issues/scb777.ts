--- conflicted
+++ resolved
@@ -1,9 +1,8 @@
 import {PairBasedStrategyPrepareStateUtils} from "../baseUT/strategies/PairBasedStrategyPrepareStateUtils";
 import {
   ConverterStrategyBase__factory,
-  IRebalancingV2Strategy__factory,
+  IRebalancingV2Strategy__factory, ISplitter__factory,
   StrategySplitterV2__factory,
-  ISplitter__factory,
   TetuVaultV2__factory
 } from "../../typechain";
 import {DeployerUtilsLocal} from "../../scripts/utils/DeployerUtilsLocal";
@@ -223,32 +222,19 @@
     });
   });
 
-<<<<<<< HEAD
   describe("SCB-785: withdrawByAggStep enters to the pool with incorrect amoutns", () => {
     const BLOCK_DEPLOYED = 46650123;
     const BLOCK = 46689308;
     const STRATEGY = "0x4b8bd2623d7480850e406b9f2960305f44c7adeb";
     const SENDER = "0xddddd5541d5d8c5725765352793c8651a06f5b09";
-=======
-  describe("SCB-787: hardwork out of gas", () => {
-    const BLOCK = 46728471;
-    const SPLITTER = "0xa31ce671a0069020f7c87ce23f9caaa7274c794c";
-    const SENDER = "0xcc16d636dd05b52ff1d8b9ce09b09bc62b11412b";
-    const STRATEGY = "0x4b8bd2623d7480850e406b9f2960305f44c7adeb";
->>>>>>> dcf92513
-
-    let snapshotBefore: string;
-    before(async function () {
-      snapshotBefore = await TimeUtils.snapshot();
-<<<<<<< HEAD
-=======
-      await HardhatUtils.switchToBlock(BLOCK);
->>>>>>> dcf92513
-    });
-
-    after(async function () {
-      await TimeUtils.rollback(snapshotBefore);
-<<<<<<< HEAD
+
+    let snapshotBefore: string;
+    before(async function () {
+      snapshotBefore = await TimeUtils.snapshot();
+    });
+
+    after(async function () {
+      await TimeUtils.rollback(snapshotBefore);
     });
 
     it("try to reproduce", async () => {
@@ -344,7 +330,23 @@
       await TimeUtils.advanceNBlocks(1);
 
       await HardhatUtils.restoreBlockFromEnv();
-=======
+    });
+  });
+
+  describe("SCB-787: hardwork out of gas", () => {
+    const BLOCK = 46728471;
+    const SPLITTER = "0xa31ce671a0069020f7c87ce23f9caaa7274c794c";
+    const SENDER = "0xcc16d636dd05b52ff1d8b9ce09b09bc62b11412b";
+    const STRATEGY = "0x4b8bd2623d7480850e406b9f2960305f44c7adeb";
+
+    let snapshotBefore: string;
+    before(async function () {
+      snapshotBefore = await TimeUtils.snapshot();
+      await HardhatUtils.switchToBlock(BLOCK);
+    });
+
+    after(async function () {
+      await TimeUtils.rollback(snapshotBefore);
       await HardhatUtils.restoreBlockFromEnv();
     });
 
@@ -356,7 +358,6 @@
 
       await PairBasedStrategyPrepareStateUtils.injectStrategy(sender, SPLITTER, "UniswapV3ConverterStrategy");
       // await PairBasedStrategyPrepareStateUtils.injectTetuConverter(splitterSigner);
->>>>>>> dcf92513
     });
   });
 });