import {
  getAaveThreePlatformAdapter,
  getAaveTwoPlatformAdapter,
  getConverterAddress,
  Misc
} from "../../scripts/utils/Misc";
import {
  Aave3PlatformAdapter, AaveTwoPlatformAdapter,
  BorrowManager,
  BorrowManager__factory, ConverterController,
  ConverterController__factory,
  ConverterStrategyBase__factory, DebtMonitor,
  DebtMonitor__factory, IERC20Metadata__factory,
  IPoolAdapter__factory, IRebalancingV2Strategy__factory,
  StrategySplitterV2__factory, TetuConverter,
  TetuConverter__factory,
  TetuVaultV2__factory
} from "../../typechain";
import {ConverterUtils} from "../baseUT/utils/ConverterUtils";
import {CustomConverterDeployHelper} from "../baseUT/converter/CustomConverterDeployHelper";
import {MaticAddresses} from "../../scripts/addresses/MaticAddresses";
import {SignerWithAddress} from "@nomiclabs/hardhat-ethers/signers";
import {HardhatUtils, POLYGON_NETWORK_ID} from "../baseUT/utils/HardhatUtils";
import {TimeUtils} from "../../scripts/utils/TimeUtils";
import {ethers} from "hardhat";
import {makeFullWithdraw} from "../../scripts/utils/WithdrawAllByAggUtils";
import {ENTRY_TO_POOL_DISABLED, PLAN_SWAP_REPAY_0} from "../baseUT/AppConstants";
import {defaultAbiCoder} from "ethers/lib/utils";
import {IStateNum, StateUtilsNum} from "../baseUT/utils/StateUtilsNum";
import {IEventsSet} from "../baseUT/strategies/CaptureEvents";
import fs from "fs";
import {BigNumber} from "ethers";
import {vault} from "../../typechain/@tetu_io/tetu-contracts-v2/contracts";

describe("UpdateAaveAdaptersCloseAllBorrows @skip-on-coverage", () => {
  const VAULT_NSR = "0x0D397F4515007AE4822703b74b9922508837A04E";
  const VAULT_OLD = "0xF9D7A7fDd6fa57eBcA160d6D2B5B6C4651F7E740";
  const OPERATOR = "0xF1dCce3a6c321176C62b71c091E3165CC9C3816E";

  let snapshot: string;
  let snapshotForEach: string;
  let signer: SignerWithAddress;

//region before, after
  before(async function () {
    await HardhatUtils.setupBeforeTest(POLYGON_NETWORK_ID);
    this.timeout(1200000);
    snapshot = await TimeUtils.snapshot();
    const signers = await ethers.getSigners();
    // signer = signers[0];
    signer = await Misc.impersonate(OPERATOR);
  });

  after(async function () {
    await TimeUtils.rollback(snapshot);
  });

  beforeEach(async function () {
    snapshotForEach = await TimeUtils.snapshot();
  });

  afterEach(async function () {
    await TimeUtils.rollback(snapshotForEach);
  });
//endregion before, after

//region Utils
  interface IStrategyInfo {
    countPositionsBeforeWithdraw: number;
    countPositionsAfterWithdraw: number;
    strategy: string;
    avgApr: BigNumber;
  }

  async function unregisterPlatformAdapter(borrowManager: BorrowManager, platformAdapter: string): Promise<BorrowManager.AssetPairStructOutput[]> {
    const countPairs = (await borrowManager.platformAdapterPairsLength(platformAdapter)).toNumber();
    const pairs: BorrowManager.AssetPairStructOutput[] = [];
    for (let i = 0; i < countPairs; ++i) {
      const pair = await borrowManager.platformAdapterPairsAt(platformAdapter, i);
      pairs.push(pair);
    }
    await borrowManager.removeAssetPairs(
      platformAdapter,
      pairs.map(x => x.assetLeft),
      pairs.map(x => x.assetRight)
    );
    return pairs;
  }
  async function registerPlatformAdapter(borrowManager: BorrowManager, platformAdapter: string, pairs: BorrowManager.AssetPairStructOutput[]){
    await borrowManager.addAssetPairs(
      platformAdapter,
      pairs.map(x => x.assetLeft),
      pairs.map(x => x.assetRight)
    );
  }
  async function deployAave3(converterController: ConverterController): Promise<Aave3PlatformAdapter> {
    const converterNormal = await CustomConverterDeployHelper.createAave3PoolAdapter(signer);
    const converterEMode = await CustomConverterDeployHelper.createAave3PoolAdapterEMode(signer);
    return CustomConverterDeployHelper.createAave3PlatformAdapter(
      signer,
      converterController.address,
      MaticAddresses.AAVE3_POOL,
      converterNormal.address,
      converterEMode.address,
    );
  }

  async function deployAaveTwo(converterController: ConverterController): Promise<AaveTwoPlatformAdapter> {
    const converterNormalTwo = await CustomConverterDeployHelper.createAaveTwoPoolAdapter(signer);
    return CustomConverterDeployHelper.createAaveTwoPlatformAdapter(
      signer,
      converterController.address,
      MaticAddresses.AAVE_LENDING_POOL,
      converterNormalTwo.address,
    );
  }

  async function printAvgAprsForNsrVault() {
    const vaultNsr = TetuVaultV2__factory.connect(VAULT_NSR, signer);
    const splitter = await StrategySplitterV2__factory.connect(await vaultNsr.splitter(), signer);
    const strategies = await splitter.allStrategies();

    for(const strategy of strategies) {
      // get averageApr for each strategy
      const avgApr = await splitter.averageApr(strategy);
      console.log("averageApr", strategy, avgApr);
    }
  }

  async function withdrawAllFromOldVault(debtMonitor: DebtMonitor): Promise<IStrategyInfo[]> {
    const vault = TetuVaultV2__factory.connect(VAULT_OLD, signer);
    const splitter = await StrategySplitterV2__factory.connect(await vault.splitter(), signer);
    const strategies = await splitter.allStrategies();
    const operator = signer;

    // withdraw all
    const dest: IStrategyInfo[] = [];
    for(const strategy of strategies) {
      const converterStrategyBase = await ConverterStrategyBase__factory.connect(strategy, operator);

      const countPositionsBeforeWithdraw = (await debtMonitor.getPositionsForUser(strategy)).length;
      const avgApr = await splitter.averageApr(strategy);

      console.log("vault.balance.before", await converterStrategyBase.asset(), await IERC20Metadata__factory.connect(await converterStrategyBase.asset(), signer).balanceOf(vault.address));
      console.log("splitter.balance.before", await converterStrategyBase.asset(), await IERC20Metadata__factory.connect(await converterStrategyBase.asset(), signer).balanceOf(splitter.address));
      console.log("strategy.balance.before", await converterStrategyBase.asset(), await IERC20Metadata__factory.connect(await converterStrategyBase.asset(), signer).balanceOf(converterStrategyBase.address));
      console.log("continueInvesting");
      await splitter.continueInvesting(strategy, 1);
      console.log("doHardWork");
      await splitter.connect(operator).doHardWork();
      console.log("pauseInvesting");
      await splitter.pauseInvesting(strategy);

      await getPlatformsAdapterInfoForStrategy("before emergency exit", strategy, debtMonitor);
      console.log("investedAssets", await converterStrategyBase.investedAssets());
      await converterStrategyBase.emergencyExit();
      console.log("investedAssets after emergencyExit1", await converterStrategyBase.investedAssets());
      console.log("vault.balance.after", await converterStrategyBase.asset(), await IERC20Metadata__factory.connect(await converterStrategyBase.asset(), signer).balanceOf(vault.address));
      console.log("splitter.balance.after", await converterStrategyBase.asset(), await IERC20Metadata__factory.connect(await converterStrategyBase.asset(), signer).balanceOf(splitter.address));
      console.log("strategy.balance.after", await converterStrategyBase.asset(), await IERC20Metadata__factory.connect(await converterStrategyBase.asset(), signer).balanceOf(converterStrategyBase.address));

      await getPlatformsAdapterInfoForStrategy("after emergency exit", strategy, debtMonitor);

      const countPositionsAfterWithdraw = (await debtMonitor.getPositionsForUser(strategy)).length;

      const strategyInfo: IStrategyInfo = {
        avgApr,
        strategy,
        countPositionsBeforeWithdraw,
        countPositionsAfterWithdraw
      }
      dest.push(strategyInfo);

      console.log("strategy balance", await IERC20Metadata__factory.connect(MaticAddresses.USDC_TOKEN, signer).balanceOf(strategy));
    }

    return dest;
  }

  async function withdrawAllFromNsrVault(): Promise<IStrategyInfo[]> {
    const vaultNsr = TetuVaultV2__factory.connect(VAULT_NSR, signer);
    const splitter = await StrategySplitterV2__factory.connect(await vaultNsr.splitter(), signer);
    const strategies = await splitter.allStrategies();
    const operator = signer;
    const tetuConverter = TetuConverter__factory.connect(MaticAddresses.TETU_CONVERTER, signer);
    const converterController = ConverterController__factory.connect(await tetuConverter.controller(), signer);
    const debtMonitor = DebtMonitor__factory.connect(await converterController.debtMonitor(), signer);

    const dest: IStrategyInfo[] = [];
    for(const strategy of strategies) {
      // get averageApr for each strategy
      const avgApr = await splitter.averageApr(strategy);
      console.log("apr", strategy, avgApr);

      const converterStrategyBase = ConverterStrategyBase__factory.connect(strategy, signer);
      const countPositionsBeforeWithdraw = (await debtMonitor.getPositionsForUser(strategy)).length;

      // set strategy to pause
      await splitter.pauseInvesting(strategy);

      // withdraw all
      const pathOut = `./tmp/withdraw_${strategy}.csv`;
      const states: IStateNum[] = [];
      if (fs.existsSync(pathOut)) {
        fs.rmSync(pathOut);
      }
      const saver = async (title: string, e?: IEventsSet) => {
        const state = await StateUtilsNum.getState(operator, operator, converterStrategyBase, vaultNsr, title, {eventsSet: e});
        states.push(state);
        StateUtilsNum.saveListStatesToCSVColumns(pathOut, states, {mainAssetSymbol: MaticAddresses.USDC_TOKEN});
      };
      await saver("b");

      await makeFullWithdraw(
        IRebalancingV2Strategy__factory.connect(strategy, operator),
        {
          entryToPool: ENTRY_TO_POOL_DISABLED,
          aggregator: MaticAddresses.TETU_LIQUIDATOR, //  MaticAddresses.AGG_ONEINCH_V5,
<<<<<<< HEAD
          planEntryDataGetter: async () => defaultAbiCoder.encode(["uint256", "uint256"], [PLAN_SWAP_REPAY, 0]),
=======
          planEntryDataGetter: async () => defaultAbiCoder.encode(["uint256", "uint256"], [PLAN_SWAP_REPAY_0, 0]),
>>>>>>> 58773007
          saveStates: saver,
          maxAmountToSwap: "30000",
          isCompleted: async (completed: boolean) => {
            return completed;
          }
        }
      );

      const countPositionsAfterWithdraw = (await debtMonitor.getPositionsForUser(strategy)).length;
      const strategyInfo: IStrategyInfo = {
        avgApr,
        strategy,
        countPositionsBeforeWithdraw,
        countPositionsAfterWithdraw
      }
      dest.push(strategyInfo);
      console.log("Strategy info", strategyInfo);
    }

    console.log("withdrawAllFromNsrVault - done");

    return dest;
  }

  async function unPauseAndRebalanceNsr(strategies: IStrategyInfo[]) {
    const vaultNsr = TetuVaultV2__factory.connect(VAULT_NSR, signer);
    const splitter = await StrategySplitterV2__factory.connect(await vaultNsr.splitter(), signer);
    const operator = signer;

    // set avg APR
    for(const si of strategies) {
      console.log("Avg apr 0", si.strategy, await splitter.averageApr(si.strategy));
      await splitter.continueInvesting(si.strategy, si.avgApr);
      console.log("Avg apr 1", si.strategy, await splitter.averageApr(si.strategy));
    }

    for(const si of strategies) {
      const converterStrategyBase = ConverterStrategyBase__factory.connect(si.strategy, signer);

      const pathOut = `./tmp/rebalance_${si.strategy}.csv`;
      const states: IStateNum[] = [];
      if (fs.existsSync(pathOut)) {
        fs.rmSync(pathOut);
      }
      const saver = async (title: string, e?: IEventsSet) => {
        const state = await StateUtilsNum.getState(operator, operator, converterStrategyBase, vaultNsr, title, {eventsSet: e});
        states.push(state);
        StateUtilsNum.saveListStatesToCSVColumns(pathOut, states, {mainAssetSymbol: MaticAddresses.USDC_TOKEN});
      };
      await saver("b");

      const rebalancingV2Strategy = IRebalancingV2Strategy__factory.connect(si.strategy, signer);
      console.log("rebalanceNoSwaps.start", si.strategy);
      await rebalancingV2Strategy.rebalanceNoSwaps(false, {gasLimit: 19_000_000});
      console.log("rebalanceNoSwaps.end");

      await saver("a");
    }
  }

  async function getPlatformsAdapterInfo(title: string, borrowManager: BorrowManager, debtMonitor: DebtMonitor) {
    const countPositions = (await debtMonitor.getCountPositions()).toNumber();
    console.log("Count platform adapters", title, await borrowManager.platformAdaptersLength());
    console.log("countPositions", title, countPositions);
    for (let i = 0; i < countPositions; ++i) {
      const poolAdapterAddress = await debtMonitor.positions(i);
      const poolAdapter = await IPoolAdapter__factory.connect(poolAdapterAddress, signer);
      const config = await poolAdapter.getConfig();
      const status = await poolAdapter.getStatus();
      const platformAdapter = await borrowManager.converterToPlatformAdapter(config.originConverter);
      console.log("getPlatformsAdapterInfo.poolAdapter", poolAdapter.address);
      console.log("getPlatformsAdapterInfo.platformAdapter", platformAdapter);
      console.log("getPlatformsAdapterInfo.user", config.user);
      console.log("getPlatformsAdapterInfo.status", status);
    }
  }

  async function getPlatformsAdapterInfoForStrategy(title: string,  strategy: string, debtMonitor: DebtMonitor) {
    const positions = await debtMonitor.getPositionsForUser(strategy);
    for (const poolAdapterAddress of positions) {
      const poolAdapter = await IPoolAdapter__factory.connect(poolAdapterAddress, signer);
      const config = await poolAdapter.getConfig();
      const status = await poolAdapter.getStatus();
      console.log("Pool adapter user", title, config.user, config, status);
    }
  }

  async function tryToCloseBorrow(poolAdapter: string, tetuConverterAsGov: TetuConverter) {
    const vault = TetuVaultV2__factory.connect(VAULT_OLD, signer);
    const splitter = await StrategySplitterV2__factory.connect(await vault.splitter(), signer);

    const pa = await IPoolAdapter__factory.connect(poolAdapter, signer);
    const config = await pa.getConfig();
    console.log("status", await pa.getStatus());
    console.log("config", config);

    const converterStrategyBase = ConverterStrategyBase__factory.connect(config.user, signer);
    console.log("vault.balance.0", await converterStrategyBase.asset(), await IERC20Metadata__factory.connect(await converterStrategyBase.asset(), signer).balanceOf(vault.address));
    console.log("splitter.balance.0", await converterStrategyBase.asset(), await IERC20Metadata__factory.connect(await converterStrategyBase.asset(), signer).balanceOf(splitter.address));
    console.log("strategy.balance.0", await converterStrategyBase.asset(), await IERC20Metadata__factory.connect(await converterStrategyBase.asset(), signer).balanceOf(converterStrategyBase.address));

    await tetuConverterAsGov.repayTheBorrow(poolAdapter, false);
    console.log("status", await pa.getStatus());
    console.log("config", await pa.getConfig());
  }
//endregion Utils

  it("should not revert", async () => {
    const tetuConverter = getConverterAddress();
    const converterControllerAddress = await TetuConverter__factory.connect(tetuConverter, signer).controller();
    const converterController = ConverterController__factory.connect(converterControllerAddress, signer);
    const borrowManagerAddress = await converterController.borrowManager();
    const debtMonitorAddress = await converterController.debtMonitor();
    const governanceAddress = await converterController.governance();

    const converterGovernance = await Misc.impersonate(governanceAddress);
    const borrowManagerAsGov = BorrowManager__factory.connect(borrowManagerAddress, converterGovernance);
    const debtMonitor = DebtMonitor__factory.connect(debtMonitorAddress, converterGovernance);
    const tetuConverterAsGov = TetuConverter__factory.connect(tetuConverter, converterGovernance);

    // freeze current version of AAVE3 and AAVE2 pool adapters
    const aave3PlatformAdapterAddress = await getAaveThreePlatformAdapter(signer);
    console.log("aave3PlatformAdapterAddress old", aave3PlatformAdapterAddress);
    const aaveTwoPlatformAdapterAddress = await getAaveTwoPlatformAdapter(signer);
    console.log("aaveTwoPlatformAdapterAddress old", aaveTwoPlatformAdapterAddress);
    await getPlatformsAdapterInfo("initial", borrowManagerAsGov, debtMonitor);

    // withdraw all from old-strategy
    await tryToCloseBorrow("0xDbB0a8F194e9D9AB8b6bf53a1083364F5c8de1ff", tetuConverterAsGov);
    console.log("tryToCloseBorrow.done");

    const infoStrategiesOld = await withdrawAllFromOldVault(debtMonitor);
    console.log("infoStrategiesOld", infoStrategiesOld);

    await getPlatformsAdapterInfo("after withdraw old", borrowManagerAsGov, debtMonitor);

    // withdraw all from all NSR-strategies
    await printAvgAprsForNsrVault();
    const infoStrategiesNsr = await withdrawAllFromNsrVault();
    console.log("infoStrategiesNsr", infoStrategiesNsr);


    await getPlatformsAdapterInfo("after withdraw", borrowManagerAsGov, debtMonitor);

    // unregister all asset pairs for AAVE3 pool adapter
    const pairsAave3 = await unregisterPlatformAdapter(borrowManagerAsGov, aave3PlatformAdapterAddress);
    const pairsAaveTwo = await unregisterPlatformAdapter(borrowManagerAsGov, aaveTwoPlatformAdapterAddress);
    console.log("pairsAave3", pairsAave3);
    console.log("pairsAaveTwo", pairsAaveTwo);

    await ConverterUtils.disablePlatformAdapter(signer, aave3PlatformAdapterAddress);
    await ConverterUtils.disablePlatformAdapter(signer, aaveTwoPlatformAdapterAddress);
    await getPlatformsAdapterInfo("after disable aave", borrowManagerAsGov, debtMonitor);

    // create new platform adapters for AAVE3 and AAVETwo
    const platformAdapterAave3 = await deployAave3(converterController);
    const platformAdapterAaveTwo = await deployAaveTwo(converterController);

    // register all pairs with new platform adapter for AAVE3 and AAVETwo
    await registerPlatformAdapter(borrowManagerAsGov, platformAdapterAave3.address, pairsAave3);
    await registerPlatformAdapter(borrowManagerAsGov, platformAdapterAaveTwo.address, pairsAaveTwo);

    await getPlatformsAdapterInfo("after", borrowManagerAsGov, debtMonitor);

    // unpause and rebalance NSR strategies
    await unPauseAndRebalanceNsr(infoStrategiesNsr);
  });
});<|MERGE_RESOLUTION|>--- conflicted
+++ resolved
@@ -216,11 +216,7 @@
         {
           entryToPool: ENTRY_TO_POOL_DISABLED,
           aggregator: MaticAddresses.TETU_LIQUIDATOR, //  MaticAddresses.AGG_ONEINCH_V5,
-<<<<<<< HEAD
-          planEntryDataGetter: async () => defaultAbiCoder.encode(["uint256", "uint256"], [PLAN_SWAP_REPAY, 0]),
-=======
           planEntryDataGetter: async () => defaultAbiCoder.encode(["uint256", "uint256"], [PLAN_SWAP_REPAY_0, 0]),
->>>>>>> 58773007
           saveStates: saver,
           maxAmountToSwap: "30000",
           isCompleted: async (completed: boolean) => {
