--- conflicted
+++ resolved
@@ -78,15 +78,9 @@
   ): Promise<BalancerBoostedDepositorFacade> {
     const ret = (await DeployerUtils.deployContract(
       signer,
-<<<<<<< HEAD
       'BalancerBoostedDepositorFacade',
     )) as BalancerBoostedDepositorFacade;
     await ret.init(pool);
-=======
-      'BalancerComposableStableDepositorFacade',
-    )) as BalancerComposableStableDepositorFacade;
-    await ret.init(poolId, rewardTokens);
->>>>>>> deb3ce86
     return ret;
   }
 
