import {SignerWithAddress} from "@nomiclabs/hardhat-ethers/signers";
import {Addresses} from "@tetu_io/tetu-contracts-v2/dist/scripts/addresses/addresses";
import {DeployerUtilsLocal} from "../../../scripts/utils/DeployerUtilsLocal";
import {
  IBorrowManager__factory,
  IConverterController__factory, IPlatformAdapter__factory,
  ITetuConverter__factory
} from "../../../typechain";
import {
  getAaveV2PlatformAdapter,
  getAaveV3PlatformAdapter,
  getConverterAddress,
  getDForcePlatformAdapter, getHFPlatformAdapter
} from "../../../scripts/utils/Misc";

export class ConverterUtils {

  /**
   * Disable DForce (because it reverts on repay after block advance)
   *
   * We can avoid disabling of DForce also by replacing DForce's price oracle by mocked version (same as in TetuConverter)
   * The mocked version returns not-zero prices after block advance.
   * @param signer
   */
  public static async disableDForce(signer: SignerWithAddress) {
    console.log('disableDForce...');
    await this.disablePlatformAdapter(signer, getDForcePlatformAdapter());
    console.log('disableDForce done.\n\n');
  }

  public static async disablePlatformAdapter(signer: SignerWithAddress, platformAdapter: string) {
    console.log(`disable ${platformAdapter}`);
    const tools = Addresses.getTools();
    const converter = ITetuConverter__factory.connect(getConverterAddress(), signer);
    const converterControllerAddr = await converter.controller();
    const converterController = IConverterController__factory.connect(converterControllerAddr, signer);
    const converterControllerGovernanceAddr = await converterController.governance();
    const converterControllerGovernance = await DeployerUtilsLocal.impersonate(converterControllerGovernanceAddr);
    const platformAdapterDForce = IPlatformAdapter__factory.connect(platformAdapter, converterControllerGovernance);
    await platformAdapterDForce.setFrozen(true);
    console.log(`disable ${platformAdapter} done.\n\n`);
  }
<<<<<<< HEAD

  public static async disableAaveV2(signer: SignerWithAddress) {
    console.log('disableAaveV2...');
    const tools = Addresses.getTools();
    const converter = ITetuConverter__factory.connect(getConverterAddress(), signer);
    const converterControllerAddr = await converter.controller();
    const converterController = IConverterController__factory.connect(converterControllerAddr, signer);
    const converterControllerGovernanceAddr = await converterController.governance();
    const converterControllerGovernance = await DeployerUtilsLocal.impersonate(converterControllerGovernanceAddr);
    const platformAdapterDForce = IPlatformAdapter__factory.connect(getAaveV2PlatformAdapter(), converterControllerGovernance);
    await platformAdapterDForce.setFrozen(true);
    console.log('disableAaveV2 done.\n\n');
  }

  public static async disableAaveV3(signer: SignerWithAddress) {
    console.log('disableAaveV3...');
    const tools = Addresses.getTools();
    const converter = ITetuConverter__factory.connect(getConverterAddress(), signer);
    const converterControllerAddr = await converter.controller();
    const converterController = IConverterController__factory.connect(converterControllerAddr, signer);
    const converterControllerGovernanceAddr = await converterController.governance();
    const converterControllerGovernance = await DeployerUtilsLocal.impersonate(converterControllerGovernanceAddr);
    const platformAdapterDForce = IPlatformAdapter__factory.connect(getAaveV3PlatformAdapter(), converterControllerGovernance);
    await platformAdapterDForce.setFrozen(true);
    console.log('disableAaveV3 done.\n\n');
  }

  public static async disableHf(signer: SignerWithAddress) {
    console.log('disableHf...');
    const tools = Addresses.getTools();
    const converter = ITetuConverter__factory.connect(getConverterAddress(), signer);
    const converterControllerAddr = await converter.controller();
    const converterController = IConverterController__factory.connect(converterControllerAddr, signer);
    const converterControllerGovernanceAddr = await converterController.governance();
    const converterControllerGovernance = await DeployerUtilsLocal.impersonate(converterControllerGovernanceAddr);
    const platformAdapterDForce = IPlatformAdapter__factory.connect(getHFPlatformAdapter(), converterControllerGovernance);
    await platformAdapterDForce.setFrozen(true);
    console.log('disableHf done.\n\n');
  }
=======
>>>>>>> 5b5dac29
}<|MERGE_RESOLUTION|>--- conflicted
+++ resolved
@@ -40,7 +40,6 @@
     await platformAdapterDForce.setFrozen(true);
     console.log(`disable ${platformAdapter} done.\n\n`);
   }
-<<<<<<< HEAD
 
   public static async disableAaveV2(signer: SignerWithAddress) {
     console.log('disableAaveV2...');
@@ -80,6 +79,4 @@
     await platformAdapterDForce.setFrozen(true);
     console.log('disableHf done.\n\n');
   }
-=======
->>>>>>> 5b5dac29
 }