import {SignerWithAddress} from "@nomiclabs/hardhat-ethers/signers";
import {DeployerUtilsLocal} from "../../../scripts/utils/DeployerUtilsLocal";
import {getConverterAddress, Misc} from "../../../scripts/utils/Misc";
import {
  BorrowManager,
  BorrowManager__factory,
  ControllerV2__factory,
  ConverterController__factory,
  ConverterStrategyBase__factory,
  TetuConverter__factory
} from "../../../typechain";
import {DeployerUtils} from "../../../scripts/utils/DeployerUtils";
import {TimeUtils} from "../../../scripts/utils/TimeUtils";
import {ConverterUtils} from "../utils/ConverterUtils";
import {MaticAddresses} from "../../../scripts/addresses/MaticAddresses";
import {CustomConverterDeployHelper} from "../converter/CustomConverterDeployHelper";

/** Utils to replace currently deployed implementation of contracts by most recent versions */
export class InjectUtils {
  /** Setup converter before running tests */
  static async injectTetuConverter(signer: SignerWithAddress) {
<<<<<<< HEAD

    // -------------------------------------------- Deploy new version of TetuConverter
    const core = await DeployerUtilsLocal.getCoreAddresses();
    const tetuConverter = getConverterAddress();
    const converterController = await TetuConverter__factory.connect(tetuConverter, signer).controller();
    const debtMonitor = await ConverterController__factory.connect(converterController, signer).debtMonitor();
    const borrowManager = await ConverterController__factory.connect(converterController, signer).borrowManager();
=======
>>>>>>> 58773007

    // // -------------------------------------------- Deploy new version of TetuConverter
    // const core = await DeployerUtilsLocal.getCoreAddresses();
    // const tetuConverter = getConverterAddress();
    // const converterController = await TetuConverter__factory.connect(tetuConverter, signer).controller();
    // const debtMonitor = await ConverterController__factory.connect(converterController, signer).debtMonitor();
    // const borrowManager = await ConverterController__factory.connect(converterController, signer).borrowManager();
    //
    // const converterLogic = await DeployerUtils.deployContract(signer, "TetuConverter");
    // const debtMonitorLogic = await DeployerUtils.deployContract(signer, "DebtMonitor");
    // const borrowManagerLogic = await DeployerUtils.deployContract(signer, "BorrowManager");
    // const controller = ControllerV2__factory.connect(core.controller, signer);
    // const governance = await controller.governance();
    // const controllerAsGov = controller.connect(await Misc.impersonate(governance));
    //
    // await controllerAsGov.announceProxyUpgrade(
    //   [tetuConverter, debtMonitor, borrowManager],
    //   [converterLogic.address, debtMonitorLogic.address, borrowManagerLogic.address]
    // );
    // await TimeUtils.advanceBlocksOnTs(60 * 60 * 18);
    // await controllerAsGov.upgradeProxy([tetuConverter, debtMonitor]);

<<<<<<< HEAD
    await controllerAsGov.announceProxyUpgrade(
      [tetuConverter, debtMonitor, borrowManager],
      [converterLogic.address, debtMonitorLogic.address, borrowManagerLogic.address]
    );
    await TimeUtils.advanceBlocksOnTs(60 * 60 * 18);
    await controllerAsGov.upgradeProxy([tetuConverter, debtMonitor]);

=======
>>>>>>> 58773007
    // -------------------------------------------- Set up TetuConverter
    // const tetuConverter = getConverterAddress();
    // const converterController = await TetuConverter__factory.connect(tetuConverter, signer).controller();
    // const converterGovernance = await Misc.impersonate(await ConverterController__factory.connect(converterController, signer).governance());
    // const converterControllerAsGov = ConverterController__factory.connect(converterController, converterGovernance);
    // await converterControllerAsGov.setRebalanceOnBorrowEnabled(true);
  }

  /**
   * Deploy new implementation of the given strategy and upgrade proxy
   */
  static async injectStrategy(
    signer: SignerWithAddress,
    strategyProxy: string,
    contractName: string
  ) {
    const strategyLogic = await DeployerUtils.deployContract(signer, contractName);
    const controller = ControllerV2__factory.connect(
      await ConverterStrategyBase__factory.connect(strategyProxy, signer).controller(),
      signer
    );
    const governance = await controller.governance();
    const controllerAsGov = controller.connect(await Misc.impersonate(governance));

    await controllerAsGov.removeProxyAnnounce(strategyProxy);
    await controllerAsGov.announceProxyUpgrade([strategyProxy], [strategyLogic.address]);
    await TimeUtils.advanceBlocksOnTs(60 * 60 * 18);
    await controllerAsGov.upgradeProxy([strategyProxy]);
  }

  /** Disable currently deployed pool/platform adapters for AAVE3, deploy and register new versions */
  static async redeployAave3PoolAdapters(signer: SignerWithAddress) {
    const tetuConverter = getConverterAddress();
    const controller = await TetuConverter__factory.connect(tetuConverter, signer).controller();
    const converterGovernance = await Misc.impersonate(
      await ConverterController__factory.connect(controller, signer).governance()
    );
    const borrowManager = BorrowManager__factory.connect(
      await ConverterController__factory.connect(controller, signer).borrowManager(),
      converterGovernance
    );

    // freeze current version of AAVE3 pool adapter
    const oldPlatformAdapterAave3 = await ConverterUtils.disableAaveV3(signer);

    // unregister all asset pairs for AAVE3 pool adapter
    const countPairs = (await borrowManager.platformAdapterPairsLength(oldPlatformAdapterAave3)).toNumber();
    const pairs: BorrowManager.AssetPairStructOutput[] = [];
    for (let i = 0; i < countPairs; ++i) {
      const pair = await borrowManager.platformAdapterPairsAt(oldPlatformAdapterAave3, i);
      pairs.push(pair);
    }

    // create new platform adapter for AAVE3
    // const converterNormal = await CustomConverterDeployHelper.createAave3PoolAdapter(signer);
    // const converterEMode = await CustomConverterDeployHelper.createAave3PoolAdapterEMode(signer);
    // const platformAdapter = await CustomConverterDeployHelper.createAave3PlatformAdapter(
    //   signer,
    //   controller,
    //   MaticAddresses.AAVE3_POOL,
    //   converterNormal.address,
    //   converterEMode.address,
    // );

    // register all pairs with new platform adapter
    await borrowManager.addAssetPairs(
      "0x861af5e04ac40DFa479BcA240391FE68d9Cc91fF", // platformAdapter.address,
      pairs.map(x => x.assetLeft),
      pairs.map(x => x.assetRight)
<<<<<<< HEAD
=======
    );
  }

  static async redeployAaveTwoPoolAdapters(signer: SignerWithAddress) {
    const tetuConverter = getConverterAddress();
    const controller = await TetuConverter__factory.connect(tetuConverter, signer).controller();
    const converterGovernance = await Misc.impersonate(
      await ConverterController__factory.connect(controller, signer).governance()
    );
    const borrowManager = BorrowManager__factory.connect(
      await ConverterController__factory.connect(controller, signer).borrowManager(),
      converterGovernance
>>>>>>> 58773007
    );
  }

  static async redeployAaveTwoPoolAdapters(signer: SignerWithAddress) {
    const tetuConverter = getConverterAddress();
    const controller = await TetuConverter__factory.connect(tetuConverter, signer).controller();
    const converterGovernance = await Misc.impersonate(
      await ConverterController__factory.connect(controller, signer).governance()
    );
    const borrowManager = BorrowManager__factory.connect(
      await ConverterController__factory.connect(controller, signer).borrowManager(),
      converterGovernance
    );

    // freeze current version of AAVE2 pool adapter
    const oldPlatformAdapterAaveTwo = await ConverterUtils.disableAaveV2(signer);

    // unregister all asset pairs for AAVE2 pool adapter
    const countPairs = (await borrowManager.platformAdapterPairsLength(oldPlatformAdapterAaveTwo)).toNumber();
    const pairs: BorrowManager.AssetPairStructOutput[] = [];
    for (let i = 0; i < countPairs; ++i) {
      const pair = await borrowManager.platformAdapterPairsAt(oldPlatformAdapterAaveTwo, i);
      pairs.push(pair);
    }

    // create new platform adapter for AAVE2
    // const converterNormal = await CustomConverterDeployHelper.createAave3PoolAdapter(signer);
    // const converterEMode = await CustomConverterDeployHelper.createAave3PoolAdapterEMode(signer);
    // const platformAdapter = await CustomConverterDeployHelper.createAave3PlatformAdapter(
    //   signer,
    //   controller,
    //   MaticAddresses.AAVE3_POOL,
    //   converterNormal.address,
    //   converterEMode.address,
    // );

    // freeze current version of AAVE2 pool adapter
    const oldPlatformAdapterAaveTwo = await ConverterUtils.disableAaveV2(signer);

    // unregister all asset pairs for AAVE2 pool adapter
    const countPairs = (await borrowManager.platformAdapterPairsLength(oldPlatformAdapterAaveTwo)).toNumber();
    const pairs: BorrowManager.AssetPairStructOutput[] = [];
    for (let i = 0; i < countPairs; ++i) {
      const pair = await borrowManager.platformAdapterPairsAt(oldPlatformAdapterAaveTwo, i);
      pairs.push(pair);
    }

    // create new platform adapter for AAVE2
    // const converterNormal = await CustomConverterDeployHelper.createAave3PoolAdapter(signer);
    // const converterEMode = await CustomConverterDeployHelper.createAave3PoolAdapterEMode(signer);
    // const platformAdapter = await CustomConverterDeployHelper.createAave3PlatformAdapter(
    //   signer,
    //   controller,
    //   MaticAddresses.AAVE3_POOL,
    //   converterNormal.address,
    //   converterEMode.address,
    // );

    // register all pairs with new platform adapter
    console.log("0xD0879ABD0f2EAFaBa07A0701cC1AD2f70e69a069");
    await borrowManager.addAssetPairs(
      "0xD0879ABD0f2EAFaBa07A0701cC1AD2f70e69a069", // platformAdapter.address,
      pairs.map(x => x.assetLeft),
      pairs.map(x => x.assetRight)
    );
  }
}<|MERGE_RESOLUTION|>--- conflicted
+++ resolved
@@ -19,16 +19,6 @@
 export class InjectUtils {
   /** Setup converter before running tests */
   static async injectTetuConverter(signer: SignerWithAddress) {
-<<<<<<< HEAD
-
-    // -------------------------------------------- Deploy new version of TetuConverter
-    const core = await DeployerUtilsLocal.getCoreAddresses();
-    const tetuConverter = getConverterAddress();
-    const converterController = await TetuConverter__factory.connect(tetuConverter, signer).controller();
-    const debtMonitor = await ConverterController__factory.connect(converterController, signer).debtMonitor();
-    const borrowManager = await ConverterController__factory.connect(converterController, signer).borrowManager();
-=======
->>>>>>> 58773007
 
     // // -------------------------------------------- Deploy new version of TetuConverter
     // const core = await DeployerUtilsLocal.getCoreAddresses();
@@ -51,16 +41,6 @@
     // await TimeUtils.advanceBlocksOnTs(60 * 60 * 18);
     // await controllerAsGov.upgradeProxy([tetuConverter, debtMonitor]);
 
-<<<<<<< HEAD
-    await controllerAsGov.announceProxyUpgrade(
-      [tetuConverter, debtMonitor, borrowManager],
-      [converterLogic.address, debtMonitorLogic.address, borrowManagerLogic.address]
-    );
-    await TimeUtils.advanceBlocksOnTs(60 * 60 * 18);
-    await controllerAsGov.upgradeProxy([tetuConverter, debtMonitor]);
-
-=======
->>>>>>> 58773007
     // -------------------------------------------- Set up TetuConverter
     // const tetuConverter = getConverterAddress();
     // const converterController = await TetuConverter__factory.connect(tetuConverter, signer).controller();
@@ -130,21 +110,6 @@
       "0x861af5e04ac40DFa479BcA240391FE68d9Cc91fF", // platformAdapter.address,
       pairs.map(x => x.assetLeft),
       pairs.map(x => x.assetRight)
-<<<<<<< HEAD
-=======
-    );
-  }
-
-  static async redeployAaveTwoPoolAdapters(signer: SignerWithAddress) {
-    const tetuConverter = getConverterAddress();
-    const controller = await TetuConverter__factory.connect(tetuConverter, signer).controller();
-    const converterGovernance = await Misc.impersonate(
-      await ConverterController__factory.connect(controller, signer).governance()
-    );
-    const borrowManager = BorrowManager__factory.connect(
-      await ConverterController__factory.connect(controller, signer).borrowManager(),
-      converterGovernance
->>>>>>> 58773007
     );
   }
 
@@ -181,28 +146,6 @@
     //   converterEMode.address,
     // );
 
-    // freeze current version of AAVE2 pool adapter
-    const oldPlatformAdapterAaveTwo = await ConverterUtils.disableAaveV2(signer);
-
-    // unregister all asset pairs for AAVE2 pool adapter
-    const countPairs = (await borrowManager.platformAdapterPairsLength(oldPlatformAdapterAaveTwo)).toNumber();
-    const pairs: BorrowManager.AssetPairStructOutput[] = [];
-    for (let i = 0; i < countPairs; ++i) {
-      const pair = await borrowManager.platformAdapterPairsAt(oldPlatformAdapterAaveTwo, i);
-      pairs.push(pair);
-    }
-
-    // create new platform adapter for AAVE2
-    // const converterNormal = await CustomConverterDeployHelper.createAave3PoolAdapter(signer);
-    // const converterEMode = await CustomConverterDeployHelper.createAave3PoolAdapterEMode(signer);
-    // const platformAdapter = await CustomConverterDeployHelper.createAave3PlatformAdapter(
-    //   signer,
-    //   controller,
-    //   MaticAddresses.AAVE3_POOL,
-    //   converterNormal.address,
-    //   converterEMode.address,
-    // );
-
     // register all pairs with new platform adapter
     console.log("0xD0879ABD0f2EAFaBa07A0701cC1AD2f70e69a069");
     await borrowManager.addAssetPairs(
