--- conflicted
+++ resolved
@@ -371,10 +371,6 @@
 
     for (let i = 0; i < countSteps; ++i) {
       const swapAmount = totalAmountToSwap.div(countSteps ?? 5);
-<<<<<<< HEAD
-
-=======
->>>>>>> 422d1b90
       let pricesWereChanged: IPriceChanges;
       if (movePricesUpDown) {
         pricesWereChanged = await UniversalUtils.movePoolPriceUp(signer, state, b.swapper, swapAmount, 40000, b.swapHelper);
