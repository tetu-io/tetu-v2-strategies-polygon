--- conflicted
+++ resolved
@@ -171,9 +171,6 @@
   });
   //endregion before, after
 
-<<<<<<< HEAD
-//region Utils
-=======
   //region Data types
   interface ILiquidationParams {
     tokenIn: MockToken;
@@ -202,11 +199,9 @@
     totalCollateralAmountOut: BigNumber;
     amountRepay: BigNumber;
   }
-
   //endregion Data types
 
   //region Utils
->>>>>>> 2bad64f7
   async function setupInvestedAssets(
     liquidityAmount: BigNumber,
     investedAssetsValue: BigNumber,
@@ -3472,11 +3467,7 @@
     });
   });
 
-<<<<<<< HEAD
   describe("requirePayAmountBack", () => {
-=======
-  describe('requireAmountBack', () => {
->>>>>>> 2bad64f7
     interface IPrepareWithdraw {
       investedAssetsBeforeWithdraw: BigNumber;
       liquidations?: ILiquidationParams[];
@@ -3490,12 +3481,7 @@
       depositorPoolReserves: BigNumber[],
       depositorTotalSupply: BigNumber,
       withdrawnAmounts: BigNumber[],
-<<<<<<< HEAD
       params?: IPrepareWithdraw
-=======
-      amount: BigNumber,
-      params?: IPrepareWithdraw,
->>>>>>> 2bad64f7
     ) {
       if (params?.baseAmounts) {
         for (const tokenAmount of params?.baseAmounts) {
@@ -3509,36 +3495,7 @@
       }
       if (params?.liquidations) {
         for (const liquidation of params?.liquidations) {
-<<<<<<< HEAD
           await setupMockedLiquidation(liquidator, liquidation);
-=======
-          const pool = ethers.Wallet.createRandom().address;
-          const swapper = ethers.Wallet.createRandom().address;
-          await liquidator.setBuildRoute(
-            liquidation.tokenIn.address,
-            liquidation.tokenOut.address,
-            pool,
-            swapper,
-            '',
-          );
-          await liquidator.setGetPriceForRoute(
-            liquidation.tokenIn.address,
-            liquidation.tokenOut.address,
-            pool,
-            swapper,
-            liquidation.amountIn,
-            liquidation.amountOut,
-          );
-          await liquidator.setLiquidateWithRoute(
-            liquidation.tokenIn.address,
-            liquidation.tokenOut.address,
-            pool,
-            swapper,
-            liquidation.amountIn,
-            liquidation.amountOut,
-          );
-          await liquidation.tokenOut.mint(liquidator.address, liquidation.amountOut);
->>>>>>> 2bad64f7
         }
       }
       if (params?.repayments) {
@@ -3578,7 +3535,6 @@
 
       await strategy.setDepositorExit(depositorLiquidity, withdrawnAmounts);
       await strategy.setDepositorQuoteExit(depositorLiquidity, withdrawnAmounts);
-<<<<<<< HEAD
       // _updateInvestedAssets is called at the end of requirePayAmountBack when the liquidity is 0
       await strategy.setDepositorQuoteExit(0, withdrawnAmounts);
     }
@@ -3587,56 +3543,10 @@
         it("should send required amount to converter", async () => {
           await usdc.mint(strategy.address, parseUnits("100", 6));
           await strategy.setBaseAmountAccess(usdc.address, parseUnits("100", 6));
-=======
-
-      // await setupInvestedAssets(depositorLiquidity, params.investedAssetsBeforeWithdraw);
-      const investedAssets = params?.investedAssetsBeforeWithdraw || 0;
-
-      const liquidityAmountToWithdraw = depositorLiquidity.mul(101).mul(amount).div(100).div(investedAssets);
-      console.log('liquidityAmountToWithdraw', liquidityAmountToWithdraw);
-      console.log('depositorLiquidity', depositorLiquidity);
-      console.log('amount', amount);
-      console.log('investedAssets', investedAssets);
-      await strategy.setDepositorExit(liquidityAmountToWithdraw, withdrawnAmounts);
-      await strategy.setDepositorQuoteExit(
-        amount
-          ? depositorLiquidity.sub(liquidityAmountToWithdraw)
-          : BigNumber.from(0),
-        [
-          0, // dai
-          BigNumber.from('1'), // actual value is not important
-          0, // usdt
-        ],
-      );
-    }
-
-    describe('Good paths', () => {
-      describe('There is enough main asset on the balance', () => {
-        it('should return send given amount of main asset to tetuConverter', async() => {
-          await usdc.mint(strategy.address, parseUnits('100', 6));
->>>>>>> 2bad64f7
           const strategyAsTC = strategy.connect(await Misc.impersonate(tetuConverter.address));
           await strategy.setDepositorQuoteExit(0, [0, 0, 0]);
-          const amountOut = await strategyAsTC.callStatic.requirePayAmountBack(
-            usdc.address,
-<<<<<<< HEAD
-            parseUnits("99", 6),
-=======
-            parseUnits('99', 6),
-            dai.address,
-            parseUnits('500', 18),
->>>>>>> 2bad64f7
-          );
-          await strategyAsTC.requirePayAmountBack(
-            usdc.address,
-<<<<<<< HEAD
-            parseUnits("99", 6),
-=======
-            parseUnits('99', 6),
-            dai.address,
-            parseUnits('500', 18),
->>>>>>> 2bad64f7
-          );
+          const amountOut = await strategyAsTC.callStatic.requirePayAmountBack(usdc.address, parseUnits("99", 6));
+          await strategyAsTC.requirePayAmountBack(usdc.address, parseUnits("99", 6));
 
           const ret = [
             amountOut,
@@ -3645,23 +3555,14 @@
           ].map(x => BalanceUtils.toString(x)).join('\n');
 
           const expected = [
-<<<<<<< HEAD
             parseUnits("99", 6),
             parseUnits("99", 6),
             parseUnits("1", 6)
           ].map(x => BalanceUtils.toString(x)).join("\n");
-=======
-            true,
-            parseUnits('99', 6),
-            parseUnits('99', 6),
-            parseUnits('1', 6),
-          ].map(x => BalanceUtils.toString(x)).join('\n');
->>>>>>> 2bad64f7
 
           expect(ret).eq(expected);
         });
       });
-<<<<<<< HEAD
       describe("There is NOT enough asset on the balance", () => {
         describe("Liquidity > 0", () => {
           describe("Withdrawn asset + baseAmount >= required amount", () => {
@@ -3986,85 +3887,6 @@
               expect(ret).eq(expected);
             });
           });
-=======
-      describe('There is not enough main asset on the balance', () => {
-        it('should withdraw missed amount and send given amount to tetuConveter', async() => {
-          const strategyAsTC = strategy.connect(await Misc.impersonate(tetuConverter.address));
-
-          await prepareWithdraw(
-            parseUnits('6', 6), // total liquidity of the user
-            [
-              parseUnits('1000', 18), // dai
-              parseUnits('2000', 6), // usdc
-              parseUnits('3000', 6), // usdt
-            ],
-            parseUnits('6000', 6), // total supply
-            [
-              parseUnits('0.505', 18),
-              parseUnits('17', 6),
-              parseUnits('1.515', 6),
-            ],
-            parseUnits('3', 6), // amount to withdraw
-            {
-              investedAssetsBeforeWithdraw: BigNumber.from(3927000000), // total invested amount, value from calcInvestedAmount()
-              baseAmounts: [
-                { token: dai, amount: parseUnits('0', 18) },
-                { token: usdc, amount: parseUnits('1000', 6) },
-                { token: usdt, amount: parseUnits('0', 6) },
-              ],
-              initialBalances: [
-                { token: dai, amount: parseUnits('0', 18) },
-                { token: usdc, amount: parseUnits('1000', 6) },
-                { token: usdt, amount: parseUnits('0', 6) },
-              ],
-              repayments: [
-                {
-                  collateralAsset: usdc,
-                  borrowAsset: dai,
-                  totalDebtAmountOut: parseUnits('0.505', 18),
-                  amountRepay: parseUnits('0.505', 18),
-                  totalCollateralAmountOut: parseUnits('1980', 6),
-                },
-                {
-                  collateralAsset: usdc,
-                  borrowAsset: usdt,
-                  totalDebtAmountOut: parseUnits('1.515', 6),
-                  amountRepay: parseUnits('1.515', 6),
-                  totalCollateralAmountOut: parseUnits('1930', 6),
-                },
-              ],
-            },
-          );
-
-          const r = await strategyAsTC.callStatic.requireAmountBack(
-            usdc.address,
-            parseUnits('1003', 6),
-            dai.address,
-            parseUnits('500', 18),
-          );
-          await strategyAsTC.requireAmountBack(
-            usdc.address,
-            parseUnits('1003', 6),
-            dai.address,
-            parseUnits('500', 18),
-          );
-
-          const ret = [
-            r.isCollateral,
-            r.amountOut,
-            await usdc.balanceOf(tetuConverter.address),
-            await usdc.balanceOf(strategy.address),
-          ].map(x => BalanceUtils.toString(x)).join('\n');
-
-          const expected = [
-            true,
-            parseUnits('1003', 6),
-            parseUnits('1003', 6), // 1003
-            parseUnits('3924', 6), // 1980+1930+17-3
-          ].map(x => BalanceUtils.toString(x)).join('\n');
-
-          expect(ret).eq(expected);
->>>>>>> 2bad64f7
         });
       });
     });
@@ -4075,37 +3897,19 @@
         await expect(
           strategyAsNotTC.requirePayAmountBack(
             usdc.address,
-<<<<<<< HEAD
             parseUnits("99", 6)
           )
         ).revertedWith("SB: Denied"); // DENIED
-=======
-            parseUnits('99', 6),
-            dai.address,
-            parseUnits('500', 18),
-          ),
-        ).revertedWith('SB: Denied'); // DENIED
->>>>>>> 2bad64f7
       });
       it('should revert if wrong asset', async() => {
         await usdc.mint(strategy.address, parseUnits('100', 6));
         const strategyAsTC = strategy.connect(await Misc.impersonate(tetuConverter.address));
         await expect(
-<<<<<<< HEAD
           strategyAsTC.requirePayAmountBack(
             weth.address, // (!) wrong asset, not registered in the depositor
             parseUnits("99", 18),
           )
         ).revertedWith("SB: Wrong value"); // StrategyLib.WRONG_VALUE
-=======
-          strategyAsTC.requireAmountBack(
-            tetu.address, // (!) wrong asset, not usdc
-            parseUnits('99', 18),
-            dai.address,
-            parseUnits('500', 18),
-          ),
-        ).revertedWith('SB: Wrong value'); // WRONG_VALUE
->>>>>>> 2bad64f7
       });
 
     });
