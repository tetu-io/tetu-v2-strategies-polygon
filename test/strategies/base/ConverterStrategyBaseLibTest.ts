import { SignerWithAddress } from '@nomiclabs/hardhat-ethers/signers';
import { ethers } from 'hardhat';
import { TimeUtils } from '../../../scripts/utils/TimeUtils';
import { DeployerUtils } from '../../../scripts/utils/DeployerUtils';
import { defaultAbiCoder, formatUnits, parseUnits } from 'ethers/lib/utils';
import { ConverterStrategyBaseLibFacade, MockToken, PriceOracleMock } from '../../../typechain';
import { expect } from 'chai';
import { MockHelper } from '../../baseUT/helpers/MockHelper';
import { controlGasLimitsEx } from '../../../scripts/utils/GasLimitUtils';
import {
  GAS_CALC_INVESTED_ASSETS_NO_DEBTS,
  GAS_CALC_INVESTED_ASSETS_SINGLE_DEBT,
  GAS_OPEN_POSITION,
  GAS_PERFORMANCE_FEE,
  GET_EXPECTED_WITHDRAW_AMOUNT_ASSETS,
  GET_GET_COLLATERALS,
  GET_INTERNAL_SWAP_TO_GIVEN_AMOUNT,
  GET_LIQUIDITY_AMOUNT_RATIO
} from "../../baseUT/GasLimits";
import {Misc} from "../../../scripts/utils/Misc";
import {BalanceUtils} from "../../baseUT/utils/BalanceUtils";
import {BigNumber} from "ethers";
import {areAlmostEqual} from "../../baseUT/utils/MathUtils";
import {ILiquidationParams} from "../../baseUT/utils/TestDataTypes";
import {setupMockedLiquidation} from "./utils/MockLiquidationUtils";

/**
 * Test of ConverterStrategyBaseLib using ConverterStrategyBaseLibFacade
 * to direct access of the library functions.
 */
describe('ConverterStrategyBaseLibTest', () => {
  //region Variables
  let snapshotBefore: string;
  let snapshot: string;
  let signer: SignerWithAddress;
  let usdc: MockToken;
  let dai: MockToken;
  let tetu: MockToken;
  let usdt: MockToken;
  let weth: MockToken;
  let facade: ConverterStrategyBaseLibFacade;
  //endregion Variables

  //region before, after
  before(async function() {
    [signer] = await ethers.getSigners();
    snapshotBefore = await TimeUtils.snapshot();
    facade = await MockHelper.createConverterStrategyBaseFacade(signer);
    usdc = await DeployerUtils.deployMockToken(signer, 'USDC', 6);
    tetu = await DeployerUtils.deployMockToken(signer, 'TETU');
    dai = await DeployerUtils.deployMockToken(signer, 'DAI');
    weth = await DeployerUtils.deployMockToken(signer, 'WETH', 18);
    usdt = await DeployerUtils.deployMockToken(signer, 'USDT', 6);
    console.log("usdc", usdc.address);
    console.log("dai", dai.address);
    console.log("tetu", tetu.address);
    console.log("weth", weth.address);
    console.log("usdt", usdt.address);
  });

  after(async function() {
    await TimeUtils.rollback(snapshotBefore);
  });

  beforeEach(async function() {
    snapshot = await TimeUtils.snapshot();
  });

  afterEach(async function() {
    await TimeUtils.rollback(snapshot);
  });
  //endregion before, after

  //region Unit tests
  describe('getExpectedWithdrawnAmounts', () => {
    describe('Good paths', () => {
      describe('Two assets', () => {
        describe('The asset is first in _depositorPoolAssets, USDC, DAI', async() => {
          it('should return expected values, USDC is main', async() => {
            const ret = await facade.getExpectedWithdrawnAmounts(
              [
                parseUnits('200000', 6), // usdc
                parseUnits('100000', 18), // dai
              ],
              parseUnits('1000', 33), // decimals of the values don't matter here
              parseUnits('50000', 33), // only values ratio is important
            );

            const sret = ret.map(x => BalanceUtils.toString(x)).join('\n');
            const sexpected = [
              parseUnits((200_000 * 1000 / 50_000).toString(), 6),
              parseUnits((100_000 * 1000 / 50_000).toString(), 18),
            ].join('\n');

            expect(sret).eq(sexpected);
          });
          it('should return expected values, DAI is main', async() => {
            // DAI, USDC
            const ret = await facade.getExpectedWithdrawnAmounts(
              [
                parseUnits('100000', 18), // dai
                parseUnits('200000', 6), // usdc
              ],
              parseUnits('1000', 33), // decimals of the values don't matter here
              parseUnits('50000', 33), // only values ratio is important
            );

            const sret = ret.map(x => BalanceUtils.toString(x)).join('\n');
            const sexpected = [
              parseUnits((100_000 * 1000 / 50_000).toString(), 18),
              parseUnits((200_000 * 1000 / 50_000).toString(), 6),
            ].join('\n');

            expect(sret).eq(sexpected);
          });
        });
        describe('The asset is second in _depositorPoolAssets', async() => {
          it('should return expected values for USDC', async() => {
            const ret = await facade.getExpectedWithdrawnAmounts(
              [
                parseUnits('100000', 18), // dai
                parseUnits('200000', 6), // usdc
              ],
              parseUnits('1000', 33), // decimals of the values don't matter here
              parseUnits('50000', 33), // only values ratio is important
            );

            const sret = ret.map(x => BalanceUtils.toString(x)).join('\n');
            const sexpected = [
              parseUnits((100_000 * 1000 / 50_000).toString(), 18),
              parseUnits((200_000 * 1000 / 50_000).toString(), 6),
            ].join('\n');

            expect(sret).eq(sexpected);
          });
          it('should return expected values for DAI', async() => {
            const priceOracle = (await DeployerUtils.deployContract(
              signer,
              'PriceOracleMock',
              [usdc.address, dai.address],
              [parseUnits('4', 18), parseUnits('2', 18)],
            )) as PriceOracleMock;

            const ret = await facade.getExpectedWithdrawnAmounts(
              [
                parseUnits('200000', 6), // usdc
                parseUnits('100000', 18), // dai
              ],
              parseUnits('1000', 33), // decimals of the values don't matter here
              parseUnits('50000', 33), // only values ratio is important
            );

            const sret = ret.map(x => BalanceUtils.toString(x)).join('\n');
            const sexpected = [
              parseUnits((200_000 * 1000 / 50_000).toString(), 6),
              parseUnits((100_000 * 1000 / 50_000).toString(), 18),
            ].join('\n');

            expect(sret).eq(sexpected);
          });
        });
      });
      describe('Three assets', () => {
        it('should return expected values', async() => {
          const ret = await facade.getExpectedWithdrawnAmounts(
            [
              parseUnits('200000', 6), // usdc
              parseUnits('100000', 18), // dai
              parseUnits('800000', 18), // weth
            ],
            parseUnits('1000', 33), // decimals of the values don't matter here
            parseUnits('50000', 33), // only values ratio is important
          );

          const sret = ret.map(x => BalanceUtils.toString(x)).join('\n');
          const sexpected = [
            parseUnits((200_000 * 1000 / 50_000).toString(), 6),
            parseUnits((100_000 * 1000 / 50_000).toString(), 18),
            parseUnits((800_000 * 1000 / 50_000).toString(), 18),
          ].join('\n');

          expect(sret).eq(sexpected);
        });
      });
    });
    describe('Bad paths', () => {
      it('should return zero values if total supply is zero', async() => {
        const ret = await facade.getExpectedWithdrawnAmounts(
          [
            parseUnits('200000', 6), // usdc
            parseUnits('100000', 18), // dai
          ],
          parseUnits('1000', 33), // decimals of the values don't matter here
          parseUnits('0', 33), // (!) total supply is zero
        );
        const sret = ret.map(x => BalanceUtils.toString(x)).join('\n');
        const sexpected = [
          parseUnits('0', 6),
          parseUnits('0', 18),
        ].join('\n');

        expect(sret).eq(sexpected);
      });

      it('should use ratio 1 if liquidityAmount > totalSupply', async() => {
        const ret = await facade.getExpectedWithdrawnAmounts(
          [
            parseUnits('200000', 6),
            parseUnits('100000', 18),
          ],
          parseUnits('5000', 33), // (!) liquidity is greater than total supply
          parseUnits('1000', 33), // (!) total supply
        );

        const sret = ret.map(x => BalanceUtils.toString(x)).join('\n');
        const sexpected = [
          parseUnits((200_000).toString(), 6), // ratio == 1
          parseUnits((100_000).toString(), 18), // ratio == 1
        ].join('\n');

        expect(sret).eq(sexpected);
      });
    });
    describe('Gas estimation @skip-on-coverage', () => {
      it('should not exceed gas limits @skip-on-coverage', async() => {
        const gasUsed = await facade.estimateGas.getExpectedWithdrawnAmounts(
          [
            parseUnits('200000', 6),
            parseUnits('100000', 18),
            parseUnits('800000', 18),
          ],
          parseUnits('1000', 33), // decimals of the values don't matter here
          parseUnits('50000', 33), // only values ratio is important
        );
        controlGasLimitsEx(gasUsed, GET_EXPECTED_WITHDRAW_AMOUNT_ASSETS, (u, t) => {
          expect(u).to.be.below(t + 1);
        });
      });
    });
  });

  describe('getLiquidityAmountRatio', () => {
    async function getTetuConverter(
      tokens: MockToken[],
      indexAsset: number,
      amountsToRepay: BigNumber[],
      amountsCollateralOut: BigNumber[],
    ): Promise<string> {
      const tc = await MockHelper.createMockTetuConverter(signer);
      for (let i = 0; i < tokens.length; ++i) {
        if (indexAsset === i) {
          continue;
        }
        await tc.setQuoteRepay(
          ethers.Wallet.createRandom().address,
          tokens[indexAsset].address,
          tokens[i].address,
          amountsToRepay[i],
          amountsCollateralOut[i],
        );
      }
      return tc.address;
    }

    describe('Good paths', () => {
      describe('partial', () => {
        describe('zero base amounts', () => {
          it('should return expected liquidityRatioOut and zero amounts to convert', async() => {
            const r = await facade.callStatic.getLiquidityAmountRatio(
              parseUnits('5', 6),
              ethers.Wallet.createRandom().address,
              [dai.address, usdc.address, usdt.address],
              1,
              getTetuConverter([], 1, [], []),
              parseUnits('500', 6),
            );
            const ret = [r.liquidityRatioOut, ...r.amountsToConvertOut].map(x => BalanceUtils.toString(x)).join('\n');
            const expected = [
              parseUnits('1', 18).mul(101).mul(5).div(500).div(100),
              0,
              0,
              0,
            ].map(x => BalanceUtils.toString(x)).join('\n');
            await expect(ret).eq(expected);
          });
        });
        describe('base amount of first asset is enough to get the required amount', () => {
          it('should return expected values', async() => {
            const tokens = [dai.address, usdc.address, usdt.address];
            const amountsToRepay = [
              parseUnits('17', 18),
              parseUnits('27', 6),
              parseUnits('37', 6),
            ];
            const amountsCollateralOut = [
              parseUnits('7', 6), // 7 > 5
              parseUnits('0', 6),
              parseUnits('14', 6),
            ];
            for (let i = 0; i < tokens.length; ++i) {
              await facade.setBaseAmounts(tokens[i], amountsToRepay[i]);
            }

            const r = await facade.callStatic.getLiquidityAmountRatio(
              parseUnits('5', 6),
              ethers.Wallet.createRandom().address,
              tokens,
              1,
              getTetuConverter([dai, usdc, usdt], 1, amountsToRepay, amountsCollateralOut),
              parseUnits('500', 6),
            );

            const ret = [r.liquidityRatioOut, ...r.amountsToConvertOut].map(x => BalanceUtils.toString(x)).join('\n');
            const expected = [
              0,
              parseUnits('17', 18),
              0,
              0,
            ].map(x => BalanceUtils.toString(x)).join('\n');
            await expect(ret).eq(expected);

          });
        });
        describe('base amount of two assets is enough to get the required amount', () => {
          it('should return expected values', async() => {
            const tokens = [dai.address, usdc.address, usdt.address];
            const amountsToRepay = [
              parseUnits('17', 18),
              parseUnits('27', 6),
              parseUnits('37', 6),
            ];
            const amountsCollateralOut = [
              parseUnits('7', 6), // 7 < 9
              parseUnits('24', 6), // not used
              parseUnits('2', 6), // 2 + 7 == 9
            ];
            for (let i = 0; i < tokens.length; ++i) {
              await facade.setBaseAmounts(tokens[i], amountsToRepay[i]);
            }

            const r = await facade.callStatic.getLiquidityAmountRatio(
              parseUnits('9', 6),
              ethers.Wallet.createRandom().address,
              tokens,
              1,
              getTetuConverter([dai, usdc, usdt], 1, amountsToRepay, amountsCollateralOut),
              parseUnits('500', 6),
            );

            const ret = [r.liquidityRatioOut, ...r.amountsToConvertOut].map(x => BalanceUtils.toString(x)).join('\n');
            const expected = [
              0,
              parseUnits('17', 18),
              0,
              parseUnits('37', 6),
            ].map(x => BalanceUtils.toString(x)).join('\n');
            await expect(ret).eq(expected);

          });
        });
        describe('base amount of two assets is NOT enough to get the required amount', () => {
          it('should return expected values', async() => {
            const tokens = [dai.address, usdc.address, usdt.address];
            const amountsToRepay = [
              parseUnits('17', 18),
              parseUnits('27', 6),
              parseUnits('37', 6),
            ];
            const amountsCollateralOut = [
              parseUnits('7', 6), // 7 < 19
              parseUnits('24', 6), // not used
              parseUnits('2', 6), // 2 + 7 < 19
            ];
            for (let i = 0; i < tokens.length; ++i) {
              await facade.setBaseAmounts(tokens[i], amountsToRepay[i]);
            }

            const r = await facade.callStatic.getLiquidityAmountRatio(
              parseUnits('19', 6),
              ethers.Wallet.createRandom().address,
              tokens,
              1,
              getTetuConverter([dai, usdc, usdt], 1, amountsToRepay, amountsCollateralOut),
              parseUnits('500', 6),
            );

            const ret = [r.liquidityRatioOut, ...r.amountsToConvertOut].map(x => BalanceUtils.toString(x)).join('\n');
            const expected = [
              parseUnits('1', 18).mul(101).mul(19 - 9).div(500 - 9).div(100),
              parseUnits('17', 18),
              0,
              parseUnits('37', 6),
            ].map(x => BalanceUtils.toString(x)).join('\n');
            await expect(ret).eq(expected);

          });
        });
      });
      describe('all', () => {
        describe('zero base amounts', () => {
          it('should return expected liquidityRatioOut and zero amounts to convert', async() => {
            const r = await facade.callStatic.getLiquidityAmountRatio(
              parseUnits('0', 6),
              ethers.Wallet.createRandom().address,
              [dai.address, usdc.address, usdt.address],
              1,
              getTetuConverter([], 1, [], []),
              parseUnits('500', 6),
            );
            const ret = [r.liquidityRatioOut, ...r.amountsToConvertOut].map(x => BalanceUtils.toString(x)).join('\n');
            const expected = [
              parseUnits('1', 18),
              0,
              0,
              0,
            ].map(x => BalanceUtils.toString(x)).join('\n');
            await expect(ret).eq(expected);
          });
        });
        describe('base amount are not zero', () => {
          it('should return expected values', async() => {
            const tokens = [dai.address, usdc.address, usdt.address];
            const amountsToRepay = [
              parseUnits('17', 18),
              parseUnits('27', 6),
              parseUnits('37', 6),
            ];
            const amountsCollateralOut = [
              parseUnits('7', 6), // 7 > 5
              parseUnits('22222', 6),
              parseUnits('14', 6),
            ];
            for (let i = 0; i < tokens.length; ++i) {
              await facade.setBaseAmounts(tokens[i], amountsToRepay[i]);
            }

            const r = await facade.callStatic.getLiquidityAmountRatio(
              parseUnits('0', 6), // all
              ethers.Wallet.createRandom().address,
              tokens,
              1,
              getTetuConverter([dai, usdc, usdt], 1, amountsToRepay, amountsCollateralOut),
              parseUnits('500', 6),
            );

            const ret = [r.liquidityRatioOut, ...r.amountsToConvertOut].map(x => BalanceUtils.toString(x)).join('\n');
            const expected = [
              parseUnits('1', 18),
              parseUnits('17', 18),
              0,
              parseUnits('37', 6),
            ].map(x => BalanceUtils.toString(x)).join('\n');
            await expect(ret).eq(expected);
          });
        });
      });
    });
    describe('Bad paths', () => {
      // nothing to do
    });
    describe('Gas estimation @skip-on-coverage', () => {
      it('should not exceed gas limits', async() => {
        const tokens = [dai.address, usdc.address, usdt.address];
        const amountsToRepay = [
          parseUnits('17', 18),
          parseUnits('27', 6),
          parseUnits('37', 6),
        ];
        const amountsCollateralOut = [
          parseUnits('7', 6), // 7 < 19
          parseUnits('24', 6), // not used
          parseUnits('2', 6), // 2 + 7 < 19
        ];
        for (let i = 0; i < tokens.length; ++i) {
          await facade.setBaseAmounts(tokens[i], amountsToRepay[i]);
        }

        const gasUsed = await facade.estimateGas.getLiquidityAmountRatio(
          parseUnits('19', 6),
          ethers.Wallet.createRandom().address,
          tokens,
          1,
          getTetuConverter([dai, usdc, usdt], 1, amountsToRepay, amountsCollateralOut),
          parseUnits('500', 6),
        );

        controlGasLimitsEx(gasUsed, GET_LIQUIDITY_AMOUNT_RATIO, (u, t) => {
          expect(u).to.be.below(t + 1);
        });

      });
    });
  });

  describe('getCollaterals', () => {
    describe('Good paths', () => {
      describe('Same prices, same weights', () => {
        it('should return expected values', async() => {
          const assetAmount = parseUnits('1000', 6);
          const priceOracle = await MockHelper.createPriceOracle(
            signer,
            [dai.address, weth.address, usdc.address, tetu.address],
            [Misc.ONE18, Misc.ONE18, Misc.ONE18, Misc.ONE18],
          );
          const ret = await facade.getCollaterals(
            assetAmount,
            [dai.address, weth.address, usdc.address, tetu.address],
            [1, 1, 1, 1],
            4,
            2,
            priceOracle.address,
          );

          const expected = [
            parseUnits('250', 6),
            parseUnits('250', 6),
            parseUnits('250', 6),
            parseUnits('250', 6),
          ];

          expect(ret.join()).eq(expected.join());
        });
      });
      describe('Same prices, different weights', () => {
        it('should return expected values', async() => {
          const assetAmount = parseUnits('1000', 6);
          const priceOracle = await MockHelper.createPriceOracle(
            signer,
            [dai.address, weth.address, usdc.address, tetu.address],
            [Misc.ONE18, Misc.ONE18, Misc.ONE18, Misc.ONE18],
          );
          const ret = await facade.getCollaterals(
            assetAmount,
            [dai.address, weth.address, usdc.address, tetu.address],
            [1, 2, 3, 4],
            10,
            2,
            priceOracle.address,
          );

          const expected = [
            parseUnits('100', 6),
            parseUnits('200', 6),
            parseUnits('300', 6),
            parseUnits('400', 6),
          ];

          expect(ret.join()).eq(expected.join());
        });
      });
      describe('Some amounts are already on balance', () => {
        it('should return expected values', async() => {
          const assets = [dai, weth, usdc, tetu];
          const assetAmount = parseUnits('1000', 6);
          const priceOracle = await MockHelper.createPriceOracle(
            signer,
            assets.map(x => x.address),
            [Misc.ONE18, Misc.ONE18, Misc.ONE18, Misc.ONE18],
          );
          const amountsOnBalance = [
            parseUnits('30', 18), // part of required amount is on the balance
            parseUnits('200', 18), // more amount than required is on the balance
            parseUnits('1000', 6), // USDC is the main asset
            parseUnits('100', 18), // full required amount is on balance
          ];
          for (let i = 0; i < assets.length; ++i) {
            await assets[i].mint(facade.address, amountsOnBalance[i]);
          }

          const ret = await facade.getCollaterals(
            assetAmount,
            assets.map(x => x.address),
            [1, 1, 1, 1],
            10,
            2,
            priceOracle.address,
          );

          const expected = [
            parseUnits('70', 6),
            parseUnits('0', 6),
            parseUnits('100', 6),
            parseUnits('0', 6),
          ];

          expect(ret.join()).eq(expected.join());
        });
      });
    });
    describe('Bad paths', () => {
      // todo
    });
    describe('Gas estimation @skip-on-coverage', () => {
      it('should return expected values', async() => {
        const assetAmount = parseUnits('1000', 6);
        const priceOracle = await MockHelper.createPriceOracle(
          signer,
          [dai.address, weth.address, usdc.address, tetu.address],
          [Misc.ONE18, Misc.ONE18, Misc.ONE18, Misc.ONE18],
        );
        const gasUsed = await facade.estimateGas.getCollaterals(
          assetAmount,
          [dai.address, weth.address, usdc.address, tetu.address],
          [1, 1, 1, 1],
          4,
          2,
          priceOracle.address,
        );

        controlGasLimitsEx(gasUsed, GET_GET_COLLATERALS, (u, t) => {
          expect(u).to.be.below(t + 1);
        });
      });
    });
  });

  describe('getAssetIndex', () => {
    describe('Good paths', () => {
      it('should return expected index', async() => {
        const assets = [usdc.address, tetu.address, usdt.address];
        for (let i = 0; i < assets.length; ++i) {
          await expect(await facade.getAssetIndex(assets, assets[i])).eq(i);
        }
      });
    });
    describe('Bad paths', () => {
      it('should type(uint).max if the asset is not found', async() => {
        const assets = [usdc.address, tetu.address, usdt.address];
        const ret = await facade.getAssetIndex(assets, weth.address);
        expect(ret.eq(Misc.MAX_UINT)).eq(true);
      });
    });
  });

  describe('openPosition', () => {
    interface IOpenPositionTestInputParams {
      borrows?: {
        converter: string;
        collateralAsset: MockToken;
        collateralAmount: BigNumber;
        borrowAsset: MockToken;
        amountToBorrow: BigNumber;
      }[];
      findBorrowStrategyOutputs?: {
        entryData: string;
        sourceToken: string;
        amountIn: BigNumber;
        targetToken: string;

        converters: string[];
        collateralAmountsOut: BigNumber[];
        amountToBorrowsOut: BigNumber[];
        aprs18: BigNumber[];
      }[];
      amountBorrowAssetForTetuConverter: BigNumber;
      amountCollateralForFacade: BigNumber;
      amountInIsCollateral: boolean;
      prices?: {
        collateral: BigNumber;
        borrow: BigNumber;
      };
    }

    interface IOpenPositionTestResults {
      collateralAmountOut: BigNumber;
      borrowedAmountOut: BigNumber;
      gasUsed: BigNumber;
      balanceBorrowAssetTetuConverter: BigNumber;
      balanceCollateralAssetFacade: BigNumber;
    }

    async function makeOpenPositionTest(
      entryData: string,
      collateralAsset: MockToken,
      borrowAsset: MockToken,
      amountIn: BigNumber,
      params: IOpenPositionTestInputParams,
    ): Promise<IOpenPositionTestResults> {
      const tetuConverter = await MockHelper.createMockTetuConverter(signer);

      if (params.borrows) {
        for (const b of params.borrows) {
          await tetuConverter.setBorrowParams(
            b.converter,
            b.collateralAsset.address,
            b.collateralAmount,
            b.borrowAsset.address,
            b.amountToBorrow,
            ethers.Wallet.createRandom().address,
            b.amountToBorrow,
          );
        }
      }

      if (params.findBorrowStrategyOutputs) {
        for (const b of params.findBorrowStrategyOutputs) {
          await tetuConverter.setFindBorrowStrategyOutputParams(
            b.entryData,
            b.converters,
            b.collateralAmountsOut,
            b.amountToBorrowsOut,
            b.aprs18,
            b.sourceToken,
            b.amountIn,
            b.targetToken,
            1, // period
          );
        }
      }

      if (params.prices) {
        const priceOracle = await MockHelper.createPriceOracle(
          signer,
          [collateralAsset.address, borrowAsset.address],
          [params.prices.collateral, params.prices.borrow],
        );
        const controller = await MockHelper.createMockTetuConverterController(signer, priceOracle.address);
        await tetuConverter.setController(controller.address);
      }

      await collateralAsset.mint(facade.address, params.amountCollateralForFacade);
      await borrowAsset.mint(tetuConverter.address, params.amountBorrowAssetForTetuConverter);

      if (params.amountInIsCollateral) {
        await collateralAsset.connect(await Misc.impersonate(facade.address)).approve(tetuConverter.address, amountIn);
      } else {
        await borrowAsset.connect(await Misc.impersonate(facade.address)).approve(tetuConverter.address, amountIn);
      }
      const ret = await facade.callStatic.openPosition(
        tetuConverter.address,
        entryData,
        collateralAsset.address,
        borrowAsset.address,
        amountIn,
        0,
      );

      const tx = await facade.openPosition(
        tetuConverter.address,
        entryData,
        collateralAsset.address,
        borrowAsset.address,
        amountIn,
        0,
      );
      const gasUsed = (await tx.wait()).gasUsed;

      return {
        collateralAmountOut: ret.collateralAmountOut,
        borrowedAmountOut: ret.borrowedAmountOut,
        gasUsed,
        balanceBorrowAssetTetuConverter: await borrowAsset.balanceOf(tetuConverter.address),
        balanceCollateralAssetFacade: await collateralAsset.balanceOf(facade.address),
      };
    }

    describe('Good paths', () => {
      describe('Entry kind 0', () => {
        it('should return expected values, single borrow', async() => {
          const converter = ethers.Wallet.createRandom().address;
          const r = await makeOpenPositionTest(
            '0x',
            usdc,
            dai,
            parseUnits('11', 6),
            {
              borrows: [
                {
                  collateralAsset: usdc,
                  collateralAmount: parseUnits('11', 6),
                  borrowAsset: dai,
                  amountToBorrow: parseUnits('17', 18),
                  converter,
                },
              ],
              findBorrowStrategyOutputs: [
                {
                  converters: [converter],
                  sourceToken: usdc.address,
                  targetToken: dai.address,
                  entryData: '0x',
                  aprs18: [parseUnits('1', 18)],
                  amountIn: parseUnits('11', 6),
                  collateralAmountsOut: [parseUnits('11', 6)],
                  amountToBorrowsOut: [parseUnits('17', 18)],
                },
              ],
              amountCollateralForFacade: parseUnits('11', 6),
              amountBorrowAssetForTetuConverter: parseUnits('17', 18),
              amountInIsCollateral: true,
            },
          );

          const ret = [r.collateralAmountOut, r.borrowedAmountOut].map(x => BalanceUtils.toString(x)).join();
          const expected = [parseUnits('11', 6), parseUnits('17', 18)].map(x => BalanceUtils.toString(x)).join();

          expect(ret).eq(expected);
        });
        it('should return expected values, two borrows', async() => {
          const converter1 = ethers.Wallet.createRandom().address;
          const converter2 = ethers.Wallet.createRandom().address;
          const r = await makeOpenPositionTest(
            '0x',
            usdc,
            dai,
            parseUnits('3', 6),
            {
              borrows: [
                {
                  collateralAsset: usdc,
                  collateralAmount: parseUnits('1', 6),
                  borrowAsset: dai,
                  amountToBorrow: parseUnits('1', 18),
                  converter: converter1,
                }, {
                  collateralAsset: usdc,
                  collateralAmount: parseUnits('2', 6),
                  borrowAsset: dai,
                  amountToBorrow: parseUnits('2', 18),
                  converter: converter2,
                },
              ],
              findBorrowStrategyOutputs: [
                {
                  converters: [converter1, converter2],
                  sourceToken: usdc.address,
                  targetToken: dai.address,
                  entryData: '0x',
                  aprs18: [parseUnits('1', 18), parseUnits('2', 18)],
                  amountIn: parseUnits('3', 6),
                  amountToBorrowsOut: [parseUnits('1', 18), parseUnits('2', 18)],
                  collateralAmountsOut: [parseUnits('1', 6), parseUnits('2', 6)],
                },
              ],
              amountCollateralForFacade: parseUnits('11', 6),
              amountBorrowAssetForTetuConverter: parseUnits('17', 18),

              amountInIsCollateral: true,
            },
          );

          const ret = [r.collateralAmountOut, r.borrowedAmountOut].map(x => BalanceUtils.toString(x)).join();
          const expected = [parseUnits('3', 6), parseUnits('3', 18)].map(x => BalanceUtils.toString(x)).join();

          expect(ret).eq(expected);
        });
        it('should return expected values, two borrows, platforms don\'t have enough amount', async() => {
          const converter1 = ethers.Wallet.createRandom().address;
          const converter2 = ethers.Wallet.createRandom().address;
          const r = await makeOpenPositionTest(
            '0x',
            usdc,
            dai,
            parseUnits('103', 6), // (!) we asked too much, lending platforms have DAI for $3 in total
            {
              borrows: [
                {
                  collateralAsset: usdc,
                  collateralAmount: parseUnits('1', 6),
                  borrowAsset: dai,
                  amountToBorrow: parseUnits('1', 18),
                  converter: converter1,
                }, {
                  collateralAsset: usdc,
                  collateralAmount: parseUnits('2', 6),
                  borrowAsset: dai,
                  amountToBorrow: parseUnits('2', 18),
                  converter: converter2,
                },
              ],
              findBorrowStrategyOutputs: [
                {
                  converters: [converter1, converter2],
                  sourceToken: usdc.address,
                  targetToken: dai.address,
                  entryData: '0x',
                  aprs18: [parseUnits('1', 18), parseUnits('2', 18)],
                  amountIn: parseUnits('3', 6),
                  amountToBorrowsOut: [parseUnits('1', 18), parseUnits('2', 18)],
                  collateralAmountsOut: [parseUnits('1', 6), parseUnits('2', 6)],
                },
              ],
              amountCollateralForFacade: parseUnits('11', 6),
              amountBorrowAssetForTetuConverter: parseUnits('17', 18),
              amountInIsCollateral: true,
            },
          );

          const ret = [r.collateralAmountOut, r.borrowedAmountOut].map(x => BalanceUtils.toString(x)).join();
          const expected = [parseUnits('3', 6), parseUnits('3', 18)].map(x => BalanceUtils.toString(x)).join();

          expect(ret).eq(expected);
        });
        it('should return expected values, two borrows, platforms have more then required liquidity', async() => {
          const converter1 = ethers.Wallet.createRandom().address;
          const converter2 = ethers.Wallet.createRandom().address;
          const r = await makeOpenPositionTest(
            '0x',
            usdc,
            dai,
            parseUnits('100', 6),
            {
              borrows: [
                {
                  collateralAsset: usdc,
                  collateralAmount: parseUnits('10', 6),
                  borrowAsset: dai,
                  amountToBorrow: parseUnits('15', 18),
                  converter: converter1,
                }, {
                  collateralAsset: usdc,
                  collateralAmount: parseUnits('90', 6), // (!) we will take only 100-10 = 90
                  borrowAsset: dai,
                  amountToBorrow: parseUnits('180', 18), // (!) we will take only 200*90/100 = 180
                  converter: converter2,
                },
              ],
              findBorrowStrategyOutputs: [
                {
                  converters: [converter1, converter2],
                  sourceToken: usdc.address,
                  targetToken: dai.address,
                  entryData: '0x',
                  aprs18: [parseUnits('1', 18), parseUnits('2', 18)],
                  amountIn: parseUnits('3', 6),
                  amountToBorrowsOut: [parseUnits('15', 18), parseUnits('200', 18)],
                  collateralAmountsOut: [parseUnits('10', 6), parseUnits('100', 6)],
                },
              ],
              amountCollateralForFacade: parseUnits('100', 6),
              amountBorrowAssetForTetuConverter: parseUnits('195', 18),
              amountInIsCollateral: true,
            },
          );

          const ret = [r.collateralAmountOut, r.borrowedAmountOut].map(x => BalanceUtils.toString(x)).join();
          const expected = [parseUnits('100', 6), parseUnits('195', 18)].map(x => BalanceUtils.toString(x)).join();

          expect(ret).eq(expected);
        });
        describe('threshold is used, first conversion provides a bit less amount than required', () => {
          it('should return expected values, single borrow', async() => {
            const converter1 = ethers.Wallet.createRandom().address;
            const converter2 = ethers.Wallet.createRandom().address;
            const r = await makeOpenPositionTest(
              defaultAbiCoder.encode(['uint256'], [0]),
              usdc,
              weth,
              BigNumber.from('9762660842'),
              {
                findBorrowStrategyOutputs: [
                  {
                    converters: [converter1, converter2],
                    sourceToken: usdc.address,
                    targetToken: weth.address,
                    entryData: defaultAbiCoder.encode(['uint256'], [0]),
                    aprs18: [parseUnits('1', 18)],
                    amountIn: BigNumber.from('9762660842'),
                    collateralAmountsOut: [
                      BigNumber.from('9762660841'), // (!) 9762660842-1
                      BigNumber.from('9762660842'),
                    ],
                    amountToBorrowsOut: [
                      BigNumber.from('1720944043846096427'),
                      BigNumber.from('1712848453478843025'),
                    ],
                  },
                ],
                borrows: [
                  {
                    collateralAsset: usdc,
                    collateralAmount: BigNumber.from('9762660841'), // (!) 9762660842-1
                    borrowAsset: weth,
                    amountToBorrow: BigNumber.from('1718521573012697263'),
                    converter: converter1,
                  },
                ],
                amountBorrowAssetForTetuConverter: BigNumber.from('1720944043846096427'),
                amountCollateralForFacade: BigNumber.from('9762660842'),
                amountInIsCollateral: true,
                prices: {
                  collateral: BigNumber.from('998200000000000000'),
                  borrow: BigNumber.from('1696840000000000000000'),
                },
              },
            );

            const ret = [
              r.collateralAmountOut,
              r.borrowedAmountOut,
              r.balanceCollateralAssetFacade,
            ].map(x => BalanceUtils.toString(x)).join();
            const expected = [
              BigNumber.from('9762660841'),
              BigNumber.from('1718521573012697263'),
              BigNumber.from(1),
            ].map(x => BalanceUtils.toString(x)).join();

            expect(ret).eq(expected);
          });
        });
      });
      describe('Entry kind 1', () => {
        describe('proportions 1:1', () => {
          it('should return expected values, single borrow, single converter', async() => {
            const converter = ethers.Wallet.createRandom().address;
            const r = await makeOpenPositionTest(
              defaultAbiCoder.encode(['uint256', 'uint256', 'uint256'], [1, 1, 1]),
              usdc,
              dai,
              parseUnits('100', 6),
              {
                findBorrowStrategyOutputs: [
                  {
                    converters: [converter],
                    sourceToken: usdc.address,
                    targetToken: dai.address,
                    entryData: defaultAbiCoder.encode(['uint256', 'uint256', 'uint256'], [1, 1, 1]),
                    aprs18: [parseUnits('1', 18)],
                    amountIn: parseUnits('100', 6),
                    amountToBorrowsOut: [parseUnits('50', 18)],
                    collateralAmountsOut: [parseUnits('75', 6)],
                  },
                ],
                borrows: [
                  {
                    collateralAsset: usdc,
                    collateralAmount: parseUnits('75', 6),
                    borrowAsset: dai,
                    amountToBorrow: parseUnits('50', 18),
                    converter,
                  },
                ],
                amountBorrowAssetForTetuConverter: parseUnits('50', 18),
                amountCollateralForFacade: parseUnits('75', 6),
                amountInIsCollateral: true,
                prices: {
                  collateral: parseUnits('1', 18),
                  borrow: parseUnits('0.5', 18),
                },
              },
            );

            const ret = [r.collateralAmountOut, r.borrowedAmountOut].map(x => BalanceUtils.toString(x)).join();
            const expected = [parseUnits('75', 6), parseUnits('50', 18)].map(x => BalanceUtils.toString(x)).join();

            expect(ret).eq(expected);
          });
          it('should return expected values, single borrow, multiple converters', async() => {
            const converter = ethers.Wallet.createRandom().address;
            const r = await makeOpenPositionTest(
              defaultAbiCoder.encode(['uint256', 'uint256', 'uint256'], [1, 1, 1]),
              usdc,
              dai,
              parseUnits('100', 6),
              {
                findBorrowStrategyOutputs: [
                  {
                    converters: [converter, converter],
                    sourceToken: usdc.address,
                    targetToken: dai.address,
                    entryData: defaultAbiCoder.encode(['uint256', 'uint256', 'uint256'], [1, 1, 1]),
                    aprs18: [parseUnits('1', 18)],
                    amountIn: parseUnits('100', 6),
                    amountToBorrowsOut: [parseUnits('50', 18), parseUnits('40', 18)],
                    collateralAmountsOut: [parseUnits('75', 6), parseUnits('70', 6)],
                  },
                ],
                borrows: [
                  {
                    collateralAsset: usdc,
                    collateralAmount: parseUnits('75', 6),
                    borrowAsset: dai,
                    amountToBorrow: parseUnits('50', 18),
                    converter,
                  },
                ],
                amountBorrowAssetForTetuConverter: parseUnits('50', 18),
                amountCollateralForFacade: parseUnits('75', 6),
                amountInIsCollateral: true,
                prices: {
                  collateral: parseUnits('1', 18),
                  borrow: parseUnits('0.5', 18),
                },
              },
            );

            const ret = [r.collateralAmountOut, r.borrowedAmountOut].map(x => BalanceUtils.toString(x)).join();
            const expected = [parseUnits('75', 6), parseUnits('50', 18)].map(x => BalanceUtils.toString(x)).join();

            expect(ret).eq(expected);
          });
          it('should return expected values, two borrows', async() => {
            const converter1 = ethers.Wallet.createRandom().address;
            const converter2 = ethers.Wallet.createRandom().address;
            const r = await makeOpenPositionTest(
              defaultAbiCoder.encode(['uint256', 'uint256', 'uint256'], [1, 1, 1]),
              usdc,
              dai,
              parseUnits('100', 6),
              {
                findBorrowStrategyOutputs: [
                  {
                    converters: [converter1, converter2],
                    sourceToken: usdc.address,
                    targetToken: dai.address,
                    entryData: defaultAbiCoder.encode(['uint256', 'uint256', 'uint256'], [1, 1, 1]),
                    aprs18: [parseUnits('1', 18), parseUnits('2', 18)],
                    amountIn: parseUnits('100', 6),
                    collateralAmountsOut: [parseUnits('15', 6), parseUnits('60', 6)],
                    amountToBorrowsOut: [parseUnits('5', 18), parseUnits('20', 18)],
                  },
                ],
                borrows: [
                  {
                    collateralAsset: usdc,
                    collateralAmount: parseUnits('15', 6),
                    borrowAsset: dai,
                    amountToBorrow: parseUnits('5', 18),
                    converter: converter1,
                  }, {
                    collateralAsset: usdc,
                    collateralAmount: parseUnits('60', 6),
                    borrowAsset: dai,
                    amountToBorrow: parseUnits('20', 18),
                    converter: converter2,
                  },
                ],
                amountCollateralForFacade: parseUnits('75', 6),
                amountBorrowAssetForTetuConverter: parseUnits('25', 18),
                amountInIsCollateral: true,
                prices: {
                  collateral: parseUnits('1', 18),
                  borrow: parseUnits('0.5', 18),
                },
              },
            );

            const ret = [r.collateralAmountOut, r.borrowedAmountOut].map(x => BalanceUtils.toString(x)).join();
            const expected = [parseUnits('75', 6), parseUnits('25', 18)].map(x => BalanceUtils.toString(x)).join();

            expect(ret).eq(expected);
          });
          /**
           * We are going to use collateral = $100
           * It should be divided on two "same" parts (proportions 1:1):
           *    $25 - remain unchanged
           *    $75 - swapped to 50 matic ~ $25
           * As result need to have $25 + $50 matic on our balance.
           *
           * First landing platform doesn't have enough liquidity, it allows to swap only $45
           *    $15 + $45, $45 => 30 matic ~ $15
           * Second landing platform doesn't have enough liquidity too, it allows to swap only $15
           * So findBorrowStrategy returns (collateral $15, borrow 10 matic).
           *    $20 + $15, $15 => 10 matic ~ $20
           * As result we will have
           *    used collateral = $45 + $15 = $60
           *    borrowed amount = 30 + 10 = 40 matic ~ $20
           *    unchanged amount = $100 - $60 = $40
           * and incorrect result proportions.
           */
          it('should return expected values, two borrows, platforms don\'t have enough amount', async() => {
            const converter1 = ethers.Wallet.createRandom().address;
            const converter2 = ethers.Wallet.createRandom().address;
            const r = await makeOpenPositionTest(
              defaultAbiCoder.encode(['uint256', 'uint256', 'uint256'], [1, 1, 1]),
              usdc,
              dai,
              parseUnits('100', 6),
              {
                findBorrowStrategyOutputs: [
                  {
                    converters: [converter1, converter2],
                    sourceToken: usdc.address,
                    targetToken: dai.address,
                    entryData: defaultAbiCoder.encode(['uint256', 'uint256', 'uint256'], [1, 1, 1]),
                    aprs18: [parseUnits('1', 18), parseUnits('2', 18)],
                    amountIn: parseUnits('100', 6),
                    collateralAmountsOut: [parseUnits('45', 6), parseUnits('15', 6)],
                    amountToBorrowsOut: [parseUnits('30', 18), parseUnits('10', 18)],
                  },
                ],
                borrows: [
                  {
                    collateralAsset: usdc,
                    collateralAmount: parseUnits('45', 6),
                    borrowAsset: dai,
                    amountToBorrow: parseUnits('30', 18),
                    converter: converter1,
                  }, {
                    collateralAsset: usdc,
                    collateralAmount: parseUnits('15', 6),
                    borrowAsset: dai,
                    amountToBorrow: parseUnits('10', 18),
                    converter: converter2,
                  },
                ],
                amountCollateralForFacade: parseUnits('60', 6),
                amountBorrowAssetForTetuConverter: parseUnits('40', 18),
                amountInIsCollateral: true,
                prices: {
                  collateral: parseUnits('1', 18),
                  borrow: parseUnits('0.5', 18),
                },
              },
            );

            const ret = [r.collateralAmountOut, r.borrowedAmountOut].map(x => BalanceUtils.toString(x)).join();
            const expected = [parseUnits('60', 6), parseUnits('40', 18)].map(x => BalanceUtils.toString(x)).join();

            expect(ret).eq(expected);
          });
          /**
           * We are going to use collateral = $100
           * It should be divided on two "same" parts (proportions 1:1):
           *    $25 - remain unchanged
           *    $75 - swapped to 50 matic ~ $25
           * As result we will have $25 + $50 matic on our balance.
           *
           * First landing platform doesn't have enough liquidity, it allows to swap only $45
           *    $15 + $45, $45 => 30 matic ~ $15
           * Second landing platform has a lot of liquidity, it allows to swap whole amount.
           * So findBorrowStrategy returns (collateral $75, borrow 50 matic).
           * But we need to make only partial conversion because other part has been converted using the first landing platform.
           *    $10 + $30, $30 => 20 matic ~ $10
           * As result we will have
           *    used collateral = $45 + $30 = $75
           *    borrowed amount = 30 + 20 = 50 matic
           *    unchanged amount = $100 - $75 = $25
           */
          it('should return expected values, two borrows, platforms have more then required liquidity', async() => {
            const converter1 = ethers.Wallet.createRandom().address;
            const converter2 = ethers.Wallet.createRandom().address;
            const r = await makeOpenPositionTest(
              defaultAbiCoder.encode(['uint256', 'uint256', 'uint256'], [1, 1, 1]),
              usdc,
              dai,
              parseUnits('100', 6),
              {
                findBorrowStrategyOutputs: [
                  {
                    converters: [converter1, converter2],
                    sourceToken: usdc.address,
                    targetToken: dai.address,
                    entryData: defaultAbiCoder.encode(['uint256', 'uint256', 'uint256'], [1, 1, 1]),
                    aprs18: [parseUnits('1', 18), parseUnits('2', 18)],
                    amountIn: parseUnits('100', 6),
                    collateralAmountsOut: [parseUnits('45', 6), parseUnits('75', 6)],
                    amountToBorrowsOut: [parseUnits('30', 18), parseUnits('50', 18)],
                  },
                ],
                borrows: [
                  {
                    collateralAsset: usdc,
                    collateralAmount: parseUnits('45', 6),
                    borrowAsset: dai,
                    amountToBorrow: parseUnits('30', 18),
                    converter: converter1,
                  }, {
                    collateralAsset: usdc,
                    collateralAmount: parseUnits('30', 6),
                    borrowAsset: dai,
                    amountToBorrow: parseUnits('20', 18), // (75 - 45) * 30 / 100
                    converter: converter2,
                  },
                ],
                amountCollateralForFacade: parseUnits('75', 6),
                amountBorrowAssetForTetuConverter: parseUnits('50', 18),
                amountInIsCollateral: true,
                prices: {
                  collateral: parseUnits('1', 18),
                  borrow: parseUnits('0.5', 18),
                },
              },
            );

            const ret = [r.collateralAmountOut, r.borrowedAmountOut].map(x => BalanceUtils.toString(x)).join();
            const expected = [parseUnits('75', 6), parseUnits('50', 18)].map(x => BalanceUtils.toString(x)).join();

            expect(ret).eq(expected);
          });
        });
        describe('proportions 1:2', () => {
          /**
           * We are going to use collateral = $220
           * It should be divided on two "same" parts (proportions 2:3):
           *    $40 - remain unchanged
           *    $180 - swapped to 120 matic ~ $60
           * As result we need to have $40 + $120 matic on our balance (40 : 60 = 2 : 3)
           *
           * First landing platform doesn't have enough liquidity, it allows to swap only $90
           *    $20 + $90, $90 => 60 matic ~ $30
           * Second landing platform has a lot of liquidity, it allows to swap whole amount.
           * So findBorrowStrategy returns (collateral $180, borrow 120 matic).
           * But we need to make only partial conversion because other part has been converted using the first landing platform.
           *   $20 + $90, $90 => 60 matic ~ $30
           * As result we will have
           *    used collateral = $90 + $90 = $180
           *    borrowed amount = 60 + 60 = 120 matic
           *    unchanged amount = $220 - $180 = $40
           */
          it(
            'should return expected values, two borrows, platforms have more then required liquidity, usdc => dai',
            async() => {
              const converter1 = ethers.Wallet.createRandom().address;
              const converter2 = ethers.Wallet.createRandom().address;
              const r = await makeOpenPositionTest(
                defaultAbiCoder.encode(['uint256', 'uint256', 'uint256'], [1, 2, 3]),
                usdc,
                dai,
                parseUnits('220', 6),
                {
                  findBorrowStrategyOutputs: [
                    {
                      converters: [converter1, converter2],
                      sourceToken: usdc.address,
                      targetToken: dai.address,
                      entryData: defaultAbiCoder.encode(['uint256', 'uint256', 'uint256'], [1, 2, 3]),
                      aprs18: [parseUnits('1', 18), parseUnits('2', 18)],
                      amountIn: parseUnits('220', 6),
                      collateralAmountsOut: [parseUnits('90', 6), parseUnits('180', 6)],
                      amountToBorrowsOut: [parseUnits('60', 18), parseUnits('120', 18)],
                    },
                  ],
                  borrows: [
                    {
                      collateralAsset: usdc,
                      collateralAmount: parseUnits('90', 6),
                      borrowAsset: dai,
                      amountToBorrow: parseUnits('60', 18),
                      converter: converter1,
                    }, {
                      collateralAsset: usdc,
                      collateralAmount: parseUnits('90', 6),
                      borrowAsset: dai,
                      amountToBorrow: parseUnits('60', 18),
                      converter: converter2,
                    },
                  ],
                  amountCollateralForFacade: parseUnits('180', 6),
                  amountBorrowAssetForTetuConverter: parseUnits('120', 18),
                  amountInIsCollateral: true,
                  prices: {
                    collateral: parseUnits('1', 18),
                    borrow: parseUnits('0.5', 18),
                  },
                },
              );

              const ret = [r.collateralAmountOut, r.borrowedAmountOut].map(x => BalanceUtils.toString(x)).join();
              const expected = [parseUnits('180', 6), parseUnits('120', 18)].map(x => BalanceUtils.toString(x)).join();

              expect(ret).eq(expected);
            },
          );
          it(
            'should return expected values, two borrows, platforms have more then required liquidity, dai => usdc',
            async() => {
              const converter1 = ethers.Wallet.createRandom().address;
              const converter2 = ethers.Wallet.createRandom().address;
              const r = await makeOpenPositionTest(
                defaultAbiCoder.encode(['uint256', 'uint256', 'uint256'], [1, 2, 3]),
                dai,
                usdc,
                parseUnits('220', 18),
                {
                  findBorrowStrategyOutputs: [
                    {
                      converters: [converter1, converter2],
                      sourceToken: dai.address,
                      targetToken: usdc.address,
                      entryData: defaultAbiCoder.encode(['uint256', 'uint256', 'uint256'], [1, 2, 3]),
                      aprs18: [parseUnits('1', 18), parseUnits('2', 18)],
                      amountIn: parseUnits('220', 18),
                      collateralAmountsOut: [parseUnits('90', 18), parseUnits('180', 18)],
                      amountToBorrowsOut: [parseUnits('60', 6), parseUnits('120', 6)],
                    },
                  ],
                  borrows: [
                    {
                      collateralAsset: dai,
                      collateralAmount: parseUnits('90', 18),
                      borrowAsset: usdc,
                      amountToBorrow: parseUnits('60', 6),
                      converter: converter1,
                    }, {
                      collateralAsset: dai,
                      collateralAmount: parseUnits('90', 18),
                      borrowAsset: usdc,
                      amountToBorrow: parseUnits('60', 6),
                      converter: converter2,
                    },
                  ],
                  amountCollateralForFacade: parseUnits('180', 18),
                  amountBorrowAssetForTetuConverter: parseUnits('120', 6),
                  amountInIsCollateral: true,
                  prices: {
                    collateral: parseUnits('1', 18),
                    borrow: parseUnits('0.5', 18),
                  },
                },
              );

              const ret = [r.collateralAmountOut, r.borrowedAmountOut].map(x => BalanceUtils.toString(x)).join();
              const expected = [parseUnits('180', 18), parseUnits('120', 6)].map(x => BalanceUtils.toString(x)).join();

              expect(ret).eq(expected);
            },
          );
        });
        describe('use threshold, reproduce case openPosition.dust [matic block 40302700]', () => {
          it('should return expected values, single borrow', async() => {
            const converter1 = ethers.Wallet.createRandom().address;
            const converter2 = ethers.Wallet.createRandom().address;
            const r = await makeOpenPositionTest(
              defaultAbiCoder.encode(['uint256', 'uint256', 'uint256'], [1, 1, 1]),
              usdc,
              weth,
              BigNumber.from('9762660842'),
              {
                findBorrowStrategyOutputs: [
                  {
                    converters: [converter1, converter2],
                    sourceToken: usdc.address,
                    targetToken: weth.address,
                    entryData: defaultAbiCoder.encode(['uint256', 'uint256', 'uint256'], [1, 1, 1]),
                    aprs18: [parseUnits('1', 18)],
                    amountIn: BigNumber.from('9762660842'),
                    collateralAmountsOut: [BigNumber.from('6850990064'), BigNumber.from('6850990064')],
                    amountToBorrowsOut: [BigNumber.from('1720944043846096427'), BigNumber.from('1712848453478843025')],
                  },
                ],
                borrows: [
                  {
                    collateralAsset: usdc,
                    collateralAmount: BigNumber.from('6841346331'),
                    borrowAsset: weth,
                    amountToBorrow: BigNumber.from('1718521573012697263'),
                    converter: converter1,
                  },
                ],
                amountBorrowAssetForTetuConverter: BigNumber.from('1718521573012697263'),
                amountCollateralForFacade: BigNumber.from('6841346332'),
                amountInIsCollateral: true,
                prices: {
                  collateral: BigNumber.from('998200000000000000'),
                  borrow: BigNumber.from('1696840000000000000000'),
                },
              },
            );

            console.log('results', r);

            const totalAmountInTermsCollateral = r.collateralAmountOut.add(
              r.borrowedAmountOut
                .mul(BigNumber.from('1696840000000000000000'))
                .mul(parseUnits('1', 6))
                .div(BigNumber.from('998200000000000000'))
                .div(parseUnits('1', 18)),
            );

            const ret = areAlmostEqual(totalAmountInTermsCollateral, BigNumber.from('9762660842'));
            expect(ret).eq(true);
          });
        });
      });
      describe('Entry kind 2', () => {
        it('should return expected values, single borrow', async() => {
          const converter = ethers.Wallet.createRandom().address;
          const r = await makeOpenPositionTest(
            defaultAbiCoder.encode(['uint256'], [2]),
            usdc,
            dai,
            parseUnits('7', 18),
            {
              borrows: [
                {
                  collateralAsset: usdc,
                  collateralAmount: parseUnits('3', 6),
                  borrowAsset: dai,
                  amountToBorrow: parseUnits('7', 18),
                  converter,
                },
              ],
              findBorrowStrategyOutputs: [
                {
                  converters: [converter],
                  sourceToken: usdc.address,
                  targetToken: dai.address,
                  entryData: defaultAbiCoder.encode(['uint256'], [2]),
                  aprs18: [parseUnits('1', 18)],
                  amountIn: parseUnits('7', 18),
                  amountToBorrowsOut: [parseUnits('7', 18)],
                  collateralAmountsOut: [parseUnits('3', 6)],
                },
              ],
              amountBorrowAssetForTetuConverter: parseUnits('7', 18),
              amountCollateralForFacade: parseUnits('3', 6),
              amountInIsCollateral: true,
            },
          );

          const ret = [r.collateralAmountOut, r.borrowedAmountOut].map(x => BalanceUtils.toString(x)).join();
          const expected = [parseUnits('3', 6), parseUnits('7', 18)].map(x => BalanceUtils.toString(x)).join();

          expect(ret).eq(expected);
        });
        it(
          'should return expected values, two platforms together have exactly required amount (unreal case)',
          async() => {
            const converter1 = ethers.Wallet.createRandom().address;
            const converter2 = ethers.Wallet.createRandom().address;
            const r = await makeOpenPositionTest(
              defaultAbiCoder.encode(['uint256'], [2]),
              usdc,
              dai,
              parseUnits('62', 18),
              {
                findBorrowStrategyOutputs: [
                  {
                    converters: [converter1, converter2],
                    sourceToken: usdc.address,
                    targetToken: dai.address,
                    entryData: defaultAbiCoder.encode(['uint256'], [2]),
                    aprs18: [parseUnits('1', 18), parseUnits('2', 18)],
                    amountIn: parseUnits('62', 18),
                    collateralAmountsOut: [parseUnits('70', 6), parseUnits('30', 6)],
                    amountToBorrowsOut: [parseUnits('50', 18), parseUnits('12', 18)],
                  },
                ],
                borrows: [
                  {
                    collateralAsset: usdc,
                    collateralAmount: parseUnits('70', 6),
                    borrowAsset: dai,
                    amountToBorrow: parseUnits('50', 18),
                    converter: converter1,
                  }, {
                    collateralAsset: usdc,
                    collateralAmount: parseUnits('30', 6),
                    borrowAsset: dai,
                    amountToBorrow: parseUnits('12', 18),
                    converter: converter2,
                  },
                ],
                amountCollateralForFacade: parseUnits('100', 6),
                amountBorrowAssetForTetuConverter: parseUnits('62', 18),

                amountInIsCollateral: true,
              },
            );

            const ret = [r.collateralAmountOut, r.borrowedAmountOut].map(x => BalanceUtils.toString(x)).join();
            const expected = [parseUnits('100', 6), parseUnits('62', 18)].map(x => BalanceUtils.toString(x)).join();

            expect(ret).eq(expected);
          },
        );
        it('should return expected values, two borrows, platforms don\'t have enough amount', async() => {
          const converter1 = ethers.Wallet.createRandom().address;
          const converter2 = ethers.Wallet.createRandom().address;
          const r = await makeOpenPositionTest(
            defaultAbiCoder.encode(['uint256'], [2]),
            usdc,
            dai,
            parseUnits('62', 18),
            {
              findBorrowStrategyOutputs: [
                {
                  converters: [converter1, converter2],
                  sourceToken: usdc.address,
                  targetToken: dai.address,
                  entryData: defaultAbiCoder.encode(['uint256'], [2]),
                  aprs18: [parseUnits('1', 18), parseUnits('2', 18)],
                  amountIn: parseUnits('62', 18),
                  amountToBorrowsOut: [parseUnits('13', 18), parseUnits('41', 18)],
                  collateralAmountsOut: [parseUnits('20', 6), parseUnits('60', 6)],
                },
              ],
              borrows: [
                {
                  collateralAsset: usdc,
                  collateralAmount: parseUnits('20', 6),
                  borrowAsset: dai,
                  amountToBorrow: parseUnits('13', 18),
                  converter: converter1,
                }, {
                  collateralAsset: usdc,
                  collateralAmount: parseUnits('60', 6),
                  borrowAsset: dai,
                  amountToBorrow: parseUnits('41', 18),
                  converter: converter2,
                },
              ],
              amountCollateralForFacade: parseUnits('80', 6),
              amountBorrowAssetForTetuConverter: parseUnits('54', 18),
              amountInIsCollateral: true,
            },
          );

          const ret = [r.collateralAmountOut, r.borrowedAmountOut].map(x => BalanceUtils.toString(x)).join();
          const expected = [parseUnits('80', 6), parseUnits('54', 18)].map(x => BalanceUtils.toString(x)).join();

          expect(ret).eq(expected);
        });
        it('should return expected values, two borrows, platforms have more then required liquidity', async() => {
          const converter1 = ethers.Wallet.createRandom().address;
          const converter2 = ethers.Wallet.createRandom().address;
          const r = await makeOpenPositionTest(
            defaultAbiCoder.encode(['uint256'], [2]),
            usdc,
            dai,
            parseUnits('91', 18),
            {
              findBorrowStrategyOutputs: [
                {
                  converters: [converter1, converter2],
                  sourceToken: usdc.address,
                  targetToken: dai.address,
                  entryData: defaultAbiCoder.encode(['uint256'], [2]),
                  aprs18: [parseUnits('1', 18), parseUnits('2', 18)],
                  amountIn: parseUnits('91', 18),
                  collateralAmountsOut: [parseUnits('215', 6), parseUnits('465', 6)],
                  amountToBorrowsOut: [parseUnits('81', 18), parseUnits('93', 18)],
                },
              ],
              borrows: [
                {
                  collateralAsset: usdc,
                  collateralAmount: parseUnits('215', 6),
                  borrowAsset: dai,
                  amountToBorrow: parseUnits('81', 18),
                  converter: converter1,
                }, {
                  collateralAsset: usdc,
                  collateralAmount: parseUnits('50', 6),
                  borrowAsset: dai,
                  amountToBorrow: parseUnits('10', 18), // 93 * (91-81)/93
                  converter: converter2,
                },
              ],
              amountCollateralForFacade: parseUnits('265', 6), // 215 + 465 * (91-81)/93
              amountBorrowAssetForTetuConverter: parseUnits('91', 18), // 81 + 93 * (91-81)/93
              amountInIsCollateral: true,
            },
          );

          const ret = [r.collateralAmountOut, r.borrowedAmountOut].map(x => BalanceUtils.toString(x)).join();
          const expected = [parseUnits('265', 6), parseUnits('91', 18)].map(x => BalanceUtils.toString(x)).join();

          expect(ret).eq(expected);
        });
        describe('threshold is used, first conversion provides a bit less amount than required', () => {
          it('should return expected values, single borrow', async() => {
            const converter1 = ethers.Wallet.createRandom().address;
            const converter2 = ethers.Wallet.createRandom().address;
            const r = await makeOpenPositionTest(
              defaultAbiCoder.encode(['uint256'], [2]),
              usdc,
              weth,
              BigNumber.from('1720944043846096429'),
              {
                findBorrowStrategyOutputs: [
                  {
                    converters: [converter1, converter2],
                    sourceToken: usdc.address,
                    targetToken: weth.address,
                    entryData: defaultAbiCoder.encode(['uint256'], [2]),
                    aprs18: [parseUnits('1', 18)],
                    amountIn: BigNumber.from('9762660842'),
                    collateralAmountsOut: [
                      BigNumber.from('9762660842'),
                      BigNumber.from('9762660842'),
                    ],
                    amountToBorrowsOut: [
                      BigNumber.from('1720944043846096427'), // () 1720944043846096429 - 2
                      BigNumber.from('1712848453478843025'),
                    ],
                  },
                ],
                borrows: [
                  {
                    collateralAsset: usdc,
                    collateralAmount: BigNumber.from('9762660842'),
                    borrowAsset: weth,
                    amountToBorrow: BigNumber.from('1720944043846096427'),
                    converter: converter1,
                  },
                ],
                amountBorrowAssetForTetuConverter: BigNumber.from('1720944043846096429'),
                amountCollateralForFacade: BigNumber.from('9762660842'),
                amountInIsCollateral: true,
                prices: {
                  collateral: BigNumber.from('998200000000000000'),
                  borrow: BigNumber.from('1696840000000000000000'),
                },
              },
            );

            const ret = [
              r.collateralAmountOut,
              r.borrowedAmountOut,
              r.balanceBorrowAssetTetuConverter,
            ].map(x => BalanceUtils.toString(x)).join();
            const expected = [
              BigNumber.from('9762660842'),
              BigNumber.from('1720944043846096427'),
              BigNumber.from(2),
            ].map(x => BalanceUtils.toString(x)).join();

            expect(ret).eq(expected);
          });
        });
      });
    });
    describe('Gas estimation @skip-on-coverage', () => {
      it('should not exceed gas limits', async() => {
        const converter1 = ethers.Wallet.createRandom().address;
        const converter2 = ethers.Wallet.createRandom().address;
        const r = await makeOpenPositionTest(
          '0x',
          usdc,
          dai,
          parseUnits('103', 6), // (!) we asked too much, lending platforms have DAI for $3 in total
          {
            borrows: [
              {
                collateralAsset: usdc,
                collateralAmount: parseUnits('1', 6),
                borrowAsset: dai,
                amountToBorrow: parseUnits('1', 18),
                converter: converter1,
              }, {
                collateralAsset: usdc,
                collateralAmount: parseUnits('2', 6),
                borrowAsset: dai,
                amountToBorrow: parseUnits('2', 18),
                converter: converter2,
              },
            ],
            findBorrowStrategyOutputs: [
              {
                converters: [converter1, converter2],
                sourceToken: usdc.address,
                targetToken: dai.address,
                entryData: '0x',
                aprs18: [parseUnits('1', 18), parseUnits('2', 18)],
                amountIn: parseUnits('3', 6),
                amountToBorrowsOut: [parseUnits('1', 18), parseUnits('2', 18)],
                collateralAmountsOut: [parseUnits('1', 6), parseUnits('2', 6)],
              },
            ],
            amountCollateralForFacade: parseUnits('3', 6),
            amountBorrowAssetForTetuConverter: parseUnits('3', 18),
            amountInIsCollateral: true,
          },
        );

        controlGasLimitsEx(r.gasUsed, GAS_OPEN_POSITION, (u, t) => {
          expect(u).to.be.below(t + 1);
        });
      });
    });
  });

  describe('getAvailableBalances', () => {
    describe('Good paths', () => {
      it('should return expected values', async() => {
        const assets = [dai, tetu, usdc, usdt];
        const balances: BigNumber[] = [];
        for (let i = 0; i < assets.length; ++i) {
          balances.push(parseUnits((i + 1).toString(), await assets[i].decimals()));
          await assets[i].mint(facade.address, balances[i]);
        }

        const r: BigNumber[] = await facade.getAvailableBalances(assets.map(x => x.address), 2);
        const ret = r.map(x => BalanceUtils.toString(x)).join();
        const expected = [
          parseUnits('1', await dai.decimals()),
          parseUnits('2', await tetu.decimals()),
          0, // balance is not calculated for the main asset
          parseUnits('4', await usdt.decimals()),
        ].map(x => BalanceUtils.toString(x)).join();

        expect(ret).eq(expected);
      });
    });
  });

  describe('calcInvestedAssets', () => {
    interface ICalcInvestedAssetsParams {
      tokens: MockToken[];
      amountsOut?: string[];
      indexAsset: number;
      baseAmounts?: string[];
      prices: string[];
      debts?: {
        borrowAsset: MockToken;
        debtAmount: string;
        collateralAmount: string;
      }[];
    }

    interface ICalcInvestedAssetsResults {
      amountOut: number;
      gasUsed: BigNumber;
    }

    async function makeCalcInvestedAssetsTest(params: ICalcInvestedAssetsParams): Promise<ICalcInvestedAssetsResults> {
      const decimals = await Promise.all(
        params.tokens.map(
          async x => x.decimals(),
        ),
      );
      if (params.baseAmounts) {
        for (let i = 0; i < params.tokens.length; ++i) {
          await facade.setBaseAmounts(
            params.tokens[i].address,
            parseUnits(params.baseAmounts[i], decimals[i]),
          );
        }
      }
      const tc = await MockHelper.createMockTetuConverter(signer);
      if (params.debts) {
        for (let i = 0; i < params.debts.length; ++i) {
          await tc.setGetDebtAmountCurrent(
            facade.address,
            params.tokens[params.indexAsset].address,
            params.debts[i].borrowAsset.address,
            parseUnits(params.debts[i].debtAmount, decimals[i]),
            parseUnits(params.debts[i].collateralAmount, decimals[params.indexAsset]),
          );
        }
      }
      const priceOracle = await MockHelper.createPriceOracle(
        signer,
        params.tokens.map(x => x.address),
        params.prices.map(x => parseUnits(x, 18)),
      );
      const controller = await MockHelper.createMockTetuConverterController(signer, priceOracle.address);
      await tc.setController(controller.address);

      const amountOut = await facade.callStatic.calcInvestedAssets(
        params.tokens.map(x => x.address),
        params.amountsOut
          ? params.amountsOut.map((x, index) => parseUnits(x, decimals[index]))
          : params.tokens.map(x => BigNumber.from(0)),
        params.indexAsset,
        tc.address,
      );
      console.log('amountOut', amountOut);

      const gasUsed = await facade.estimateGas.calcInvestedAssets(
        params.tokens.map(x => x.address),
        params.amountsOut || params.tokens.map(x => BigNumber.from(0)),
        params.indexAsset,
        tc.address,
      );

      return {
        amountOut: +formatUnits(amountOut, decimals[params.indexAsset]),
        gasUsed,
      };
    }

    describe('Good paths', () => {
      describe('All amounts are located on the strategy balance only (liquidity is zero)', () => {
        describe('No debts', () => {
          it('should return expected values', async() => {
            const ret = (await makeCalcInvestedAssetsTest({
              tokens: [dai, usdc, usdt],
              indexAsset: 1,
              baseAmounts: ['100', '1987', '300'],
              prices: ['20', '10', '60'],
            })).amountOut;
            const expected = 100 * 20 / 10 + 300 * 60 / 10;

            expect(ret).eq(expected);
          });
        });
        describe('There is a debt', () => {
          describe('Amount to repay == amount of the debt', () => {
            it('should return expected values', async() => {
              const ret = (await makeCalcInvestedAssetsTest({
                tokens: [dai, usdc, usdt],
                indexAsset: 1,
                baseAmounts: ['117', '1987', '300'],
                prices: ['20', '10', '60'],
                debts: [
                  {
                    debtAmount: '117',
                    collateralAmount: '1500',
                    borrowAsset: dai,
                  },
                ],
              })).amountOut;
              const expected = 1500 + 300 * 60 / 10;

              expect(ret).eq(expected);
            });
          });
          describe('Amount to repay > amount of the debt', () => {
            it('should return expected values', async() => {
              const ret = (await makeCalcInvestedAssetsTest({
                tokens: [dai, usdc, usdt],
                indexAsset: 1,
                baseAmounts: ['117', '1987', '300'],
                prices: ['20', '10', '60'],
                debts: [
                  {
                    debtAmount: '17',
                    collateralAmount: '500',
                    borrowAsset: dai,
                  },
                ],
              })).amountOut;
              const expected = 500 + (117 - 17) * 20 / 10 + 300 * 60 / 10;

              expect(ret).eq(expected);
            });
          });
          describe('Amount to repay < amount of the debt, the repayment is profitable', () => {
            it('should return expected values', async() => {
              const ret = (await makeCalcInvestedAssetsTest({
                tokens: [dai, usdc, usdt],
                indexAsset: 1,
                baseAmounts: ['117', '1987', '300'],
                prices: ['20', '10', '60'],
                debts: [
                  {
                    debtAmount: '217',
                    collateralAmount: '500',
                    borrowAsset: dai,
                  },
                ],
              })).amountOut;
              const availableMainAsset = 300 * 60 / 10;
              const amountToPayTheDebt = (217 - 117) * 20 / 10;
              const expected = availableMainAsset + 500 - amountToPayTheDebt;

              expect(ret).eq(expected);
            });
          });
          describe('Amount to repay < amount of the debt, the repayment is NOT profitable', () => {
            it('should return expected values', async() => {
              const ret = (await makeCalcInvestedAssetsTest({
                tokens: [dai, usdc, usdt],
                indexAsset: 1,
                baseAmounts: ['117', '1987', '300'],
                prices: ['20', '10', '60'],
                debts: [
                  {
                    debtAmount: '5117',
                    collateralAmount: '500',
                    borrowAsset: dai,
                  },
                ],
              })).amountOut;
              const availableMainAsset = 300 * 60 / 10;
              const amountToPayTheDebt = (5117 - 117) * 20 / 10;
              const expected = 0; // amountToPayTheDebt > availableMainAsset + 500 (collateral)

              expect(ret).eq(expected);
            });
          });
        });
      });
      describe('All amounts are deposited to the pool', () => {
        it('should return expected values', async() => {
          const ret = (await makeCalcInvestedAssetsTest({
            tokens: [dai, usdc, usdt],
            indexAsset: 1,
            amountsOut: ['100', '200', '300'],
            baseAmounts: ['0', '0', '0'],
            prices: ['20', '10', '60'],
          })).amountOut;
          const expected = 200 + 100 * 20 / 10 + 300 * 60 / 10;

          expect(ret).eq(expected);
        });
      });
      describe('Amount to repay < amount available in the pool+balance', () => {
        it('should return expected values', async() => {
          const ret = (await makeCalcInvestedAssetsTest({
            tokens: [dai, usdc, usdt],
            indexAsset: 1,
            baseAmounts: ['100', '1987', '300'],
            amountsOut: ['700', '1000', '400'],
            prices: ['20', '10', '60'],
            debts: [
              {
                debtAmount: '200',
                collateralAmount: '1501',
                borrowAsset: dai,
              },
            ],
          })).amountOut;
          const amountToPayTheDebt = 200 * 20 / 10;
          const availableMainAsset = 1000 + (300 + 400) * 60 / 10 + (700 + 100) * 20 / 10;
          const expected = availableMainAsset + 1501 - amountToPayTheDebt;

          expect(ret).eq(expected);
        });
      });
      describe('Amount to repay >= amount available in the pool+balance', () => {
        it('should return expected values', async() => {
          const ret = (await makeCalcInvestedAssetsTest({
            tokens: [dai, usdc, usdt],
            indexAsset: 1,
            baseAmounts: ['100', '1987', '300'],
            amountsOut: ['700', '1000', '400'],
            prices: ['20', '10', '60'],
            debts: [
              {
                debtAmount: '900',
                collateralAmount: '1501',
                borrowAsset: dai,
              },
            ],
          })).amountOut;
          const amountToPayTheDebt = 900 * 20 / 10;
          const availableMainAsset = 1000 + (300 + 400) * 60 / 10 + (700 + 100) * 20 / 10;
          const expected = availableMainAsset + 1501 - amountToPayTheDebt;

          expect(ret).eq(expected);
        });
      });
    });
    describe('Gas estimation @skip-on-coverage', () => {
      it('should not exceed gas limits, no debts', async() => {
        const r = await makeCalcInvestedAssetsTest({
          tokens: [dai, usdc, usdt],
          indexAsset: 1,
          baseAmounts: ['100', '1987', '300'],
          prices: ['20', '10', '60'],
        });

        controlGasLimitsEx(r.gasUsed, GAS_CALC_INVESTED_ASSETS_NO_DEBTS, (u, t) => {
          expect(u).to.be.below(t + 1);
        });
      });
      it('should not exceed gas limits, debt exists', async() => {
        const r = await makeCalcInvestedAssetsTest({
          tokens: [dai, usdc, usdt],
          indexAsset: 1,
          baseAmounts: ['100', '1987', '300'],
          amountsOut: ['700', '1000', '400'],
          prices: ['20', '10', '60'],
          debts: [
            {
              debtAmount: '200',
              collateralAmount: '1501',
              borrowAsset: dai,
            },
          ],
        });
        controlGasLimitsEx(r.gasUsed, GAS_CALC_INVESTED_ASSETS_SINGLE_DEBT, (u, t) => {
          expect(u).to.be.below(t + 1);
        });
      });
    });
  });

  describe('sendPerformanceFee', () => {
    interface ISendPerformanceFeeParams {
      fee: number;
      rewardTokens: MockToken[];
      rewardAmounts: number[];
    }

    interface ISendPerformanceFeeResults {
      rewardAmounts: number[];
      performanceAmounts: number[];
      facadeBalances: number[];
      receiverBalances: number[];
      gasUsed: BigNumber;
    }

    async function sendPerformanceFeeTest(
      params: ISendPerformanceFeeParams,
    ): Promise<ISendPerformanceFeeResults> {
      const receiver = ethers.Wallet.createRandom().address;
      for (let i = 0; i < params.rewardTokens.length; ++i) {
        await params.rewardTokens[i].mint(facade.address, params.rewardAmounts[i]);
      }
      const r = await facade.callStatic.sendPerformanceFee(
        params.fee,
        receiver,
        params.rewardTokens.map(x => x.address),
        params.rewardAmounts,
      );

      const tx = await facade.sendPerformanceFee(
        params.fee,
        receiver,
        params.rewardTokens.map(x => x.address),
        params.rewardAmounts,
      );
      const gasUsed = (await tx.wait()).gasUsed;

      const facadeBalances = await Promise.all(
        params.rewardTokens.map(
          async rewardToken => rewardToken.balanceOf(facade.address),
        ),
      );
      const receiverBalances = await Promise.all(
        params.rewardTokens.map(
          async rewardToken => rewardToken.balanceOf(receiver),
        ),
      );

      return {
        gasUsed,
        performanceAmounts: r.performanceAmounts.map(x => x.toNumber()),
        rewardAmounts: r.rewardAmounts.map(x => x.toNumber()),
        facadeBalances: facadeBalances.map(x => x.toNumber()),
        receiverBalances: receiverBalances.map(x => x.toNumber()),
      };
    }

    describe('Good paths', () => {
      it('should return expected values', async() => {
        const r = await sendPerformanceFeeTest({
          fee: 10_000,
          rewardTokens: [tetu, usdc, usdt, dai],
          rewardAmounts: [10, 20, 30, 40],
        });

        const ret = [
          r.performanceAmounts.join(),
          r.rewardAmounts.join(),
          r.facadeBalances.join(),
          r.receiverBalances.join(),
        ].join('\n');

        const expected = [
          [1, 2, 3, 4].join(),
          [9, 18, 27, 36].join(),
          [9, 18, 27, 36].join(),
          [1, 2, 3, 4].join(),
        ].join('\n');

        return expect(ret).eq(expected);
      });
    });
    describe('Gas estimation @skip-on-coverage', () => {
      it('should return expected values', async() => {
        const r = await sendPerformanceFeeTest({
          fee: 10_000,
          rewardTokens: [tetu, usdc, usdt, dai],
          rewardAmounts: [10, 20, 30, 40],
        });
        controlGasLimitsEx(r.gasUsed, GAS_PERFORMANCE_FEE, (u, t) => {
          expect(u).to.be.below(t + 1);
        });
      });
    });
  });
<<<<<<< HEAD

  describe("_swapToGetAmount", () => {
    interface ISwapToGetAmountParams {
      tokens: MockToken[];
      targetAmount: string;
      receivedTargetAmount: string;
      amounts: string[];
      prices: string[];
      overswap: number;
      indexTargetAsset: number;
      indexTokenIn: number;
      liquidations: ILiquidationParams[];
      underlying: MockToken;
      liquidationThresholdForTargetAsset: string;
    }
    interface ISwapToGetAmountResults {
      amountSpent: BigNumber;
      amountReceived: BigNumber;
    }
    async function makeSwapToGetAmountTest(p: ISwapToGetAmountParams) : Promise<ISwapToGetAmountResults> {
      const liquidator = await MockHelper.createMockTetuLiquidatorSingleCall(signer);
      const decimals: number[] = [];
      for (let i = 0; i < p.tokens.length; ++i) {
        const d = await p.tokens[i].decimals()
        decimals.push(d);
        await p.tokens[i].mint(facade.address, parseUnits(p.amounts[i], d));
      }
      for (const liquidation of p.liquidations) {
        await setupMockedLiquidation(liquidator, liquidation);
      }
      const params = {
        targetAmount: parseUnits(p.targetAmount, decimals[p.indexTargetAsset]),
        tokens: p.tokens.map(x => x.address),
        indexTargetAsset: p.indexTargetAsset,
        underlying: p.underlying.address,
        amounts: p.amounts.map((x, index) => parseUnits(x, decimals[index])),
        converter: ethers.Wallet.createRandom().address,
        liquidator: liquidator.address,
        liquidationThresholdForTargetAsset: parseUnits(p.liquidationThresholdForTargetAsset, decimals[p.indexTargetAsset]),
        overswap: p.overswap
      };
      const vars = {
        len: p.tokens.length,
        prices: p.prices.map(x => parseUnits(x, 18)),
        decs: decimals.map(x => parseUnits("1", x)),
        debts: [] // not used
      };
      const receivedTargetAmount = parseUnits(p.receivedTargetAmount, decimals[p.indexTargetAsset]);
      const r = await facade.callStatic.swapToGetAmountAccess(receivedTargetAmount, params, vars, p.indexTokenIn);
      await facade.swapToGetAmountAccess(receivedTargetAmount, params, vars, p.indexTokenIn);
      return {
        amountReceived: r.amountReceived,
        amountSpent: r.amountSpent
      }
    }
    describe("overswap == 0", () => {
      describe("liquidationThresholdForTargetAsset < amountOut", () => {
        it("tetu=>usdt, should return expected values", async () => {
          const r = await makeSwapToGetAmountTest({
            tokens: [usdc, usdt, tetu],
            prices: ["1", "1", "0.5"],
            overswap: 0,
            liquidationThresholdForTargetAsset: "0",
            amounts: ["1234", "0", "1000"], // no USDT on balance, but we have some USDC and TETU
            underlying: usdc,
            targetAmount: "117", // we need to get 117 USDT
            indexTargetAsset: 1,
            indexTokenIn: 2,
            receivedTargetAmount: "17", // assume that we already received 100 USDT
            liquidations: [{
              amountIn: parseUnits("200", 18), // we need 200 tetu to get 100 USDT
              amountOut: parseUnits("99", 6), // assume that we lost 1 USDT on conversion
              tokenIn: tetu,
              tokenOut: usdt
            }]
          });

          const ret = [
            +formatUnits(r.amountSpent, 18),
            +formatUnits(r.amountReceived, 6),
            +formatUnits(await usdt.balanceOf(facade.address), 6),
            +formatUnits(await tetu.balanceOf(facade.address), 18),
          ].join();

          const expected = [
            +formatUnits(parseUnits("200", 18), 18),
            +formatUnits(parseUnits("99", 6), 6),
            +formatUnits(parseUnits("99", 6), 6),
            +formatUnits(parseUnits("800", 18), 18),
          ].join();

          expect(ret).eq(expected);
        });
      });
    });
    describe("liquidationThresholdForTargetAsset > amountOut", () => {
      it("tetu=>usdt, should return zero values", async () => {
        const r = await makeSwapToGetAmountTest({
          tokens: [usdc, usdt, tetu],
          prices: ["1", "1", "0.5"],
          overswap: 0,
          liquidationThresholdForTargetAsset: "199", // (!) the threshold 199 exceeds amountOut = 99
          amounts: ["1234", "0", "1000"], // no USDT on balance, but we have some USDC and TETU
          underlying: usdc,
          targetAmount: "117", // we need to get 117 USDT
          indexTargetAsset: 1,
          indexTokenIn: 2,
          receivedTargetAmount: "17", // assume that we already received 100 USDT
          liquidations: [{
            amountIn: parseUnits("200", 18), // we need 200 tetu to get 100 USDT
            amountOut: parseUnits("99", 6), // assume that we lost 1 USDT on conversion
            tokenIn: tetu,
            tokenOut: usdt
          }]
        });

        const ret = [
          +formatUnits(r.amountSpent, 18),
          +formatUnits(r.amountReceived, 6),
          +formatUnits(await usdt.balanceOf(facade.address), 6),
          +formatUnits(await tetu.balanceOf(facade.address), 18),
        ].join();

        const expected = [
          +formatUnits(parseUnits("0", 18), 18),
          +formatUnits(parseUnits("0", 6), 6),
          +formatUnits(parseUnits("0", 6), 6),
          +formatUnits(parseUnits("1000", 18), 18),
        ].join();

        expect(ret).eq(expected);
      });
    });
    describe("overswap != 0", () => {
      it("tetu=>usdt, should return expected values", async () => {
        const r = await makeSwapToGetAmountTest({
          tokens: [usdc, usdt, tetu],
          prices: ["1", "1", "0.5"],
          overswap: 50_000, // (!) we are going to swap twice more than it's necessary according calculations by prices
          liquidationThresholdForTargetAsset: "0",
          amounts: ["1234", "0", "1000"], // no USDT on balance, but we have some USDC and TETU
          underlying: usdc,
          targetAmount: "117", // we need to get 117 USDT
          indexTargetAsset: 1,
          indexTokenIn: 2,
          receivedTargetAmount: "17", // assume that we already received 100 USDT
          liquidations: [{
            amountIn: parseUnits("300", 18), // we need 200 tetu to get 100 USDT
            amountOut: parseUnits("198", 6), // assume that we lost some USDT on conversion
            tokenIn: tetu,
            tokenOut: usdt
          }]
        });

        const ret = [
          +formatUnits(r.amountSpent, 18),
          +formatUnits(r.amountReceived, 6),
          +formatUnits(await usdt.balanceOf(facade.address), 6),
          +formatUnits(await tetu.balanceOf(facade.address), 18),
        ].join();

        const expected = [
          +formatUnits(parseUnits("300", 18), 18),
          +formatUnits(parseUnits("198", 6), 6),
          +formatUnits(parseUnits("198", 6), 6),
          +formatUnits(parseUnits("700", 18), 18),
        ].join();

        expect(ret).eq(expected);
      });
    });
    describe("there is not enough amount", () => {
      it("tetu=>usdt, should return expected values", async () => {
        const r = await makeSwapToGetAmountTest({
          tokens: [usdc, usdt, tetu],
          prices: ["1", "1", "0.5"],
          overswap: 50_000, // we are going to swap twice more than it's necessary according calculations by prices
          liquidationThresholdForTargetAsset: "0",
          amounts: ["1234", "0", "200"], // (!) we need to swap 300 tetu, but we have only 200 tetu
          underlying: usdc,
          targetAmount: "117", // we need to get 117 USDT
          indexTargetAsset: 1,
          indexTokenIn: 2,
          receivedTargetAmount: "17", // assume that we already received 100 USDT
          liquidations: [{
            amountIn: parseUnits("200", 18), // we need 200 tetu to get 100 USDT
            amountOut: parseUnits("99", 6), // assume that we lost some USDT on conversion
            tokenIn: tetu,
            tokenOut: usdt
          }]
        });

        const ret = [
          +formatUnits(r.amountSpent, 18),
          +formatUnits(r.amountReceived, 6),
          +formatUnits(await usdt.balanceOf(facade.address), 6),
          +formatUnits(await tetu.balanceOf(facade.address), 18),
        ].join();

        const expected = [
          +formatUnits(parseUnits("200", 18), 18),
          +formatUnits(parseUnits("99", 6), 6),
          +formatUnits(parseUnits("99", 6), 6),
          +formatUnits(parseUnits("0", 18), 18),
        ].join();

        expect(ret).eq(expected);
      });
    });
  });

  describe("internal _swapToGivenAmount", () => {
    interface IInternalSwapToGivenAmountParams {
      targetAmount: string;
      tokens: MockToken[];
      indexTargetAsset: number;
      underlying: MockToken;
      liquidationThresholdForTargetAsset: string;
      overswap: number;

      amounts: string[];
      prices: string[];
      liquidations: ILiquidationParams[];
    }
    interface IInternalSwapToGivenAmountResults {
      spentAmounts: BigNumber[];
      receivedAmounts: BigNumber[];
      gasUsed: BigNumber;
    }
    async function makeInternalSwapToGivenAmountTest(
      p: IInternalSwapToGivenAmountParams
    ) : Promise<IInternalSwapToGivenAmountResults> {
      const liquidator = await MockHelper.createMockTetuLiquidatorSingleCall(signer);
      const decimals: number[] = [];
      for (let i = 0; i < p.tokens.length; ++i) {
        const d = await p.tokens[i].decimals()
        decimals.push(d);
        await p.tokens[i].mint(facade.address, parseUnits(p.amounts[i], d));
      }
      for (const liquidation of p.liquidations) {
        await setupMockedLiquidation(liquidator, liquidation);
      }

      // set up TetuConverter
      const converter = await MockHelper.createMockTetuConverter(signer);
      const priceOracle = (await DeployerUtils.deployContract(
        signer,
        'PriceOracleMock',
        p.tokens.map(x => x.address),
        p.prices.map(x => parseUnits(x, 18))
      )) as PriceOracleMock;
      const tetuConverterController = await MockHelper.createMockTetuConverterController(signer, priceOracle.address);
      await converter.setController(tetuConverterController.address);

      const r = await facade.callStatic._swapToGivenAmountAccess({
        targetAmount: parseUnits(p.targetAmount, decimals[p.indexTargetAsset]),
        tokens: p.tokens.map(x => x.address),
        indexTargetAsset: p.indexTargetAsset,
        underlying: p.underlying.address,
        amounts: p.amounts.map((x, index) => parseUnits(x, decimals[index])),
        converter: converter.address,
        liquidator: liquidator.address,
        liquidationThresholdForTargetAsset: parseUnits(p.liquidationThresholdForTargetAsset, decimals[p.indexTargetAsset]),
        overswap: p.overswap
      });
      console.log("r", r);
      const tx = await facade._swapToGivenAmountAccess({
        targetAmount: parseUnits(p.targetAmount, decimals[p.indexTargetAsset]),
        tokens: p.tokens.map(x => x.address),
        indexTargetAsset: p.indexTargetAsset,
        underlying: p.underlying.address,
        amounts: p.amounts.map((x, index) => parseUnits(x, decimals[index])),
        converter: converter.address,
        liquidator: liquidator.address,
        liquidationThresholdForTargetAsset: parseUnits(p.liquidationThresholdForTargetAsset, decimals[p.indexTargetAsset]),
        overswap: p.overswap
      });
      const gasUsed = (await tx.wait()).gasUsed;
      return {
        spentAmounts: r.spentAmounts,
        receivedAmounts: r.receivedAmounts,
        gasUsed
      }
    }
    describe("Two assets", () => {
      describe("Target asset is underlying", () => {
        it("should return expected values", async () => {
          const r = await makeInternalSwapToGivenAmountTest({
            targetAmount: "100", // we need to get 100 USDC
            tokens: [usdc, tetu],
            indexTargetAsset: 0, // USDC
            underlying: usdc,
            liquidationThresholdForTargetAsset: "0",
            overswap: 50_000, // we are going to swap twice more than it's necessary according calculations by prices

            amounts: ["0", "1000"],
            prices: ["1", "0.5"],
            liquidations: [{
              amountIn: parseUnits("300", 18), // we need to converter 200 tetu + overswap 50% = 300 tetu
              amountOut: parseUnits("127", 6),
              tokenIn: tetu,
              tokenOut: usdc
            }]
          });

          const ret = [
            r.spentAmounts.map(x => BalanceUtils.toString(x)).join(),
            r.receivedAmounts.map(x => BalanceUtils.toString(x)).join()
          ].join("\n");

          const expected = [
            [
              parseUnits("0", 6),
              parseUnits("300", 18)
            ].map(x => BalanceUtils.toString(x)).join(),
            [
              parseUnits("127", 6),
              parseUnits("0", 18)
            ].map(x => BalanceUtils.toString(x)).join(),
          ].join("\n");

          expect(ret).eq(expected);
        });
      });
      describe("Target asset is not underlying", () => {
        it("should return expected values", async () => {
          const r = await makeInternalSwapToGivenAmountTest({
            targetAmount: "200", // we need to get 200 TETU
            tokens: [usdc, tetu],
            indexTargetAsset: 1, // TETU
            underlying: usdc,
            liquidationThresholdForTargetAsset: "0",
            overswap: 50_000, // we are going to swap twice more than it's necessary according calculations by prices

            amounts: ["1000", "0"],
            prices: ["1", "0.5"],
            liquidations: [{
              amountIn: parseUnits("150", 6), // we need to converter 100 usdc + overswap 50% = 150 usdc
              amountOut: parseUnits("210", 18),
              tokenIn: usdc,
              tokenOut: tetu
            }]
          });

          const ret = [
            r.spentAmounts.map(x => BalanceUtils.toString(x)).join(),
            r.receivedAmounts.map(x => BalanceUtils.toString(x)).join()
          ].join("\n");

          const expected = [
            [
              parseUnits("150", 6),
              parseUnits("0", 18)
            ].map(x => BalanceUtils.toString(x)).join(),
            [
              parseUnits("0", 6),
              parseUnits("210", 18)
            ].map(x => BalanceUtils.toString(x)).join(),
          ].join("\n");

          expect(ret).eq(expected);
        });
      });
    });
    describe("Three assets", () => {
      describe("Not-underlying is enough", () => {
        it("should convert not-underlying (weth) only", async () => {
          const r = await makeInternalSwapToGivenAmountTest({
            targetAmount: "200", // we need to get 200 TETU
            tokens: [usdc, tetu, weth],
            indexTargetAsset: 1, // TETU
            underlying: usdc,
            liquidationThresholdForTargetAsset: "0",
            overswap: 50_000, // we are going to swap twice more than it's necessary according calculations by prices

            amounts: ["1000", "0", "1000"],
            prices: ["1", "0.5", "2"],
            liquidations: [{
              amountIn: parseUnits("75", 18), // we need to converter 50 weth + overswap 50% = 75 weth
              amountOut: parseUnits("250", 18),
              tokenIn: weth,
              tokenOut: tetu
            }]
          });

          const ret = [
            r.spentAmounts.map(x => BalanceUtils.toString(x)).join(),
            r.receivedAmounts.map(x => BalanceUtils.toString(x)).join()
          ].join("\n");

          const expected = [
            [
              parseUnits("0", 6),
              parseUnits("0", 18),
              parseUnits("75", 18),
            ].map(x => BalanceUtils.toString(x)).join(),
            [
              parseUnits("0", 6),
              parseUnits("250", 18),
              parseUnits("0", 18)
            ].map(x => BalanceUtils.toString(x)).join(),
          ].join("\n");

          expect(ret).eq(expected);
        });
      });
      describe("Not-underlying is NOT enough", () => {
        it("should convert not-underlying and underlying", async () => {
          const r = await makeInternalSwapToGivenAmountTest({
            targetAmount: "2000", // tetu
            tokens: [usdc, tetu, weth],
            indexTargetAsset: 1, // TETU
            underlying: usdc,
            liquidationThresholdForTargetAsset: "0",
            overswap: 50_000, // we are going to swap twice more than it's necessary according calculations by prices

            amounts: ["1400", "0", "50"],
            prices: ["1", "0.5", "2"],
            liquidations: [
              // in total, we need to convert 2000 tetu == $1000 + 50% of overswap = $1500
              // $1500 = 750 weth, but we have only 50 weth
              // we make following conversion: 50 weth => tetu
              // After the conversion we have 200 tetu on balance and need 1800 tetu more
              // we need to make one more conversion: 1800 tetu => $900 + 50% of overswap = 1350 usdc
              {
                amountIn: parseUnits("50", 18),
                amountOut: parseUnits("200", 18),
                tokenIn: weth,
                tokenOut: tetu
              },
              {
                amountIn: parseUnits("1350", 6),
                amountOut: parseUnits("2700", 18),
                tokenIn: usdc,
                tokenOut: tetu
              },
            ]
          });

          const ret = [
            r.spentAmounts.map(x => BalanceUtils.toString(x)).join(),
            r.receivedAmounts.map(x => BalanceUtils.toString(x)).join()
          ].join("\n");

          const expected = [
            [
              parseUnits("1350", 6),
              parseUnits("0", 18),
              parseUnits("50", 18),
            ].map(x => BalanceUtils.toString(x)).join(),
            [
              parseUnits("0", 6),
              parseUnits("2900", 18),
              parseUnits("0", 18)
            ].map(x => BalanceUtils.toString(x)).join(),
          ].join("\n");

          expect(ret).eq(expected);
        });
      });
      describe("Not-underlying and underlying is NOT enough", () => {
        it("should convert not-underlying and underlying and return as much as possible", async () => {
          const r = await makeInternalSwapToGivenAmountTest({
            targetAmount: "2000", // tetu
            tokens: [usdc, tetu, weth],
            indexTargetAsset: 1, // TETU
            underlying: usdc,
            liquidationThresholdForTargetAsset: "0",
            overswap: 50_000, // we are going to swap twice more than it's necessary according calculations by prices

            amounts: ["150", "0", "50"],
            prices: ["1", "0.5", "2"],
            liquidations: [
              // in total, we need to convert 2000 tetu == $1000 + 50% of overswap = $1500
              // $1500 = 750 weth, but we have only 50 weth
              // we make following conversion: 50 weth => tetu
              // After the conversion we have 200 tetu on balance and need 1800 tetu more
              // we need to make one more conversion: 1800 tetu => $900 + 50% of overswap = 1350 usdc
              // but we have only 150 usdc...
              {
                amountIn: parseUnits("50", 18),
                amountOut: parseUnits("200", 18),
                tokenIn: weth,
                tokenOut: tetu
              },
              {
                amountIn: parseUnits("150", 6),
                amountOut: parseUnits("300", 18),
                tokenIn: usdc,
                tokenOut: tetu
              },
            ]
          });

          const ret = [
            r.spentAmounts.map(x => BalanceUtils.toString(x)).join(),
            r.receivedAmounts.map(x => BalanceUtils.toString(x)).join()
          ].join("\n");

          const expected = [
            [
              parseUnits("150", 6),
              parseUnits("0", 18),
              parseUnits("50", 18),
            ].map(x => BalanceUtils.toString(x)).join(),
            [
              parseUnits("0", 6),
              parseUnits("500", 18),
              parseUnits("0", 18)
            ].map(x => BalanceUtils.toString(x)).join(),
          ].join("\n");

          expect(ret).eq(expected);
        });
      });
    });
    describe("Gas estimation @skip-on-coverage", () => {
      it("should return expected values", async () => {
        const r = await makeInternalSwapToGivenAmountTest({
          targetAmount: "200", // we need to get 200 TETU
          tokens: [usdc, tetu],
          indexTargetAsset: 1, // TETU
          underlying: usdc,
          liquidationThresholdForTargetAsset: "0",
          overswap: 50_000, // we are going to swap twice more than it's necessary according calculations by prices

          amounts: ["1000", "0"],
          prices: ["1", "0.5"],
          liquidations: [{
            amountIn: parseUnits("150", 6), // we need to converter 100 usdc + overswap 50% = 150 usdc
            amountOut: parseUnits("210", 18),
            tokenIn: usdc,
            tokenOut: tetu
          }]
        });

        controlGasLimitsEx(r.gasUsed, GET_INTERNAL_SWAP_TO_GIVEN_AMOUNT, (u, t) => {
          expect(u).to.be.below(t + 1);
        });
      });
    });
  });

  describe("swapToGivenAmount", () => {
    interface ISwapToGivenAmountParams {
      targetAmount: string;
      tokens: MockToken[];
      indexTargetAsset: number;
      underlying: MockToken;
      liquidationThresholdForTargetAsset: string;
      overswap: number;

      amounts: string[];
      prices: string[];
      liquidations: ILiquidationParams[];
      baseAmounts: string[];
      airdrops: string[];
    }
    interface ISwapToGivenAmountResults {
      spentAmounts: BigNumber[];
      withdrawnAmountsOut: BigNumber[];
      gasUsed: BigNumber;
    }
    async function makeSwapToGivenAmountTest(p: ISwapToGivenAmountParams) : Promise<ISwapToGivenAmountResults> {
      const liquidator = await MockHelper.createMockTetuLiquidatorSingleCall(signer);
      const decimals: number[] = [];
      for (let i = 0; i < p.tokens.length; ++i) {
        const d = await p.tokens[i].decimals()
        decimals.push(d);

        // withdrawn amounts
        await p.tokens[i].mint(facade.address, parseUnits(p.amounts[i], d));

        // base amounts
        await p.tokens[i].mint(facade.address, parseUnits(p.baseAmounts[i], d));
        await facade.setBaseAmounts(p.tokens[i].address, parseUnits(p.baseAmounts[i], d));

        // airdrops
        await p.tokens[i].mint(facade.address, parseUnits(p.airdrops[i], d));
      }
      for (const liquidation of p.liquidations) {
        await setupMockedLiquidation(liquidator, liquidation);
      }

      // set up TetuConverter
      const converter = await MockHelper.createMockTetuConverter(signer);
      const priceOracle = (await DeployerUtils.deployContract(
        signer,
        'PriceOracleMock',
        p.tokens.map(x => x.address),
        p.prices.map(x => parseUnits(x, 18))
      )) as PriceOracleMock;
      const tetuConverterController = await MockHelper.createMockTetuConverterController(signer, priceOracle.address);
      await converter.setController(tetuConverterController.address);

      const r = await facade.callStatic.swapToGivenAmountAccess(
        parseUnits(p.targetAmount, decimals[p.indexTargetAsset]),
        p.tokens.map(x => x.address),
        p.indexTargetAsset,
        p.underlying.address,
        p.amounts.map((x, index) => parseUnits(x, decimals[index])),
        converter.address,
        liquidator.address,
        parseUnits(p.liquidationThresholdForTargetAsset, decimals[p.indexTargetAsset]),
        p.overswap
      );
      console.log("r", r);
      const tx = await facade.swapToGivenAmountAccess(
        parseUnits(p.targetAmount, decimals[p.indexTargetAsset]),
        p.tokens.map(x => x.address),
        p.indexTargetAsset,
        p.underlying.address,
        p.amounts.map((x, index) => parseUnits(x, decimals[index])),
        converter.address,
        liquidator.address,
        parseUnits(p.liquidationThresholdForTargetAsset, decimals[p.indexTargetAsset]),
        p.overswap
      );
      const gasUsed = (await tx.wait()).gasUsed;
      return {
        spentAmounts: r.spentAmounts,
        withdrawnAmountsOut: r.withdrawnAmountsOut,
        gasUsed
      }
    }

    it("should return amount from balance, single liquidation is required", async () => {
        const r = await makeSwapToGivenAmountTest({
          targetAmount: "10",
          tokens: [tetu, usdc, usdt, dai],
          indexTargetAsset: 0, // TETU
          underlying: usdc,
          liquidationThresholdForTargetAsset: "0",
          overswap: 50_000, // we are going to swap twice more than it's necessary according calculations by prices

          amounts: ["1000", "2000", "4000", "5000"], // == $100, $400, $1600, $2500
          prices: ["0.1", "0.2", "0.4", "0.5"],
          liquidations: [{
            amountIn: parseUnits("3.75", 6),
            amountOut: parseUnits("15", 18), // 10 tetu + 50% of overswap
            tokenIn: usdt,
            tokenOut: tetu
          }],
          // we assume, that base amount of target asset < targetAmount, see requirePayAmountBack implementation
          baseAmounts: ["100", "200", "400", "500"],
          // these amounts should never be used
          airdrops: ["100000", "100000", "100000", "100000"],
        });

        const ret = [
          r.spentAmounts.map(x => BalanceUtils.toString(x)).join(),
          r.withdrawnAmountsOut.map(x => BalanceUtils.toString(x)).join()
        ].join("\n");

        const expected = [
          [
            parseUnits("0", 18),
            parseUnits("0", 6),
            parseUnits("3.75", 6),
            parseUnits("0", 18),
          ].map(x => BalanceUtils.toString(x)).join(),
          [
            parseUnits("1015", 18),
            parseUnits("2000", 6),
            parseUnits("4000", 6),
            parseUnits("5000", 18),
          ].map(x => BalanceUtils.toString(x)).join(),
        ].join("\n");

        expect(ret).eq(expected);
      });
    it("should return amount from balance, two liquidations are required", async () => {
      const r = await makeSwapToGivenAmountTest({
        targetAmount: "16010",
        tokens: [tetu, usdc, usdt, dai],
        indexTargetAsset: 0, // TETU
        underlying: usdc,
        liquidationThresholdForTargetAsset: "0",
        overswap: 50_000, // we are going to swap twice more than it's necessary according calculations by prices

        amounts: ["900", "1800", "3600", "4500"], // == $100, $400, $1600, $2500
        prices: ["0.1", "0.2", "0.4", "0.5"],
        liquidations: [
          {
            amountIn: parseUnits("4000", 6),
            amountOut: parseUnits("16000", 18),
            tokenIn: usdt,
            tokenOut: tetu
          },
          {
            amountIn: parseUnits("3", 18),
            amountOut: parseUnits("15", 18),
            tokenIn: dai,
            tokenOut: tetu
          },
        ],
        // we assume, that base amount of target asset < targetAmount, see requirePayAmountBack implementation
        baseAmounts: ["100", "200", "400", "500"],
        // these amounts should never be used
        airdrops: ["100000", "100000", "100000", "100000"],
      });

      const ret = [
        r.spentAmounts.map(x => BalanceUtils.toString(x)).join(),
        r.withdrawnAmountsOut.map(x => BalanceUtils.toString(x)).join()
      ].join("\n");

      const expected = [
        [
          parseUnits("0", 18),
          parseUnits("0", 6),
          parseUnits("4000", 6),
          parseUnits("3", 18),
        ].map(x => BalanceUtils.toString(x)).join(),
        [
          parseUnits("16915", 18), // 900 + 16000 + 15
          parseUnits("1800", 6),
          parseUnits("3600", 6),
          parseUnits("4500", 18),
        ].map(x => BalanceUtils.toString(x)).join(),
      ].join("\n");

      expect(ret).eq(expected);
    });
  });

//endregion Unit tests
=======
  //endregion Unit tests
>>>>>>> 2bad64f7
});<|MERGE_RESOLUTION|>--- conflicted
+++ resolved
@@ -2156,7 +2156,6 @@
       });
     });
   });
-<<<<<<< HEAD
 
   describe("_swapToGetAmount", () => {
     interface ISwapToGetAmountParams {
@@ -2884,7 +2883,4 @@
   });
 
 //endregion Unit tests
-=======
-  //endregion Unit tests
->>>>>>> 2bad64f7
 });