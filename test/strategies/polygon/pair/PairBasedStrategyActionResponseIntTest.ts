/* tslint:disable:no-trailing-whitespace */
import {expect} from 'chai';
import {config as dotEnvConfig} from "dotenv";
import {SignerWithAddress} from "@nomiclabs/hardhat-ethers/signers";
import hre, {ethers} from "hardhat";
import {TimeUtils} from "../../../../scripts/utils/TimeUtils";
import {
  ConverterStrategyBase__factory,
  IERC20__factory,
} from '../../../../typechain';
import {Misc} from "../../../../scripts/utils/Misc";
import {defaultAbiCoder, parseUnits} from 'ethers/lib/utils';
import {TokenUtils} from "../../../../scripts/utils/TokenUtils";
import {IStateNum, StateUtilsNum} from "../../../baseUT/utils/StateUtilsNum";
import {loadFixture} from "@nomicfoundation/hardhat-network-helpers";
import {IBuilderResults} from "../../../baseUT/strategies/PairBasedStrategyBuilder";
import {PLATFORM_ALGEBRA, PLATFORM_KYBER, PLATFORM_UNIV3} from "../../../baseUT/strategies/AppPlatforms";
import {PairStrategyFixtures} from "../../../baseUT/strategies/PairStrategyFixtures";
import {PairBasedStrategyPrepareStateUtils} from "../../../baseUT/strategies/PairBasedStrategyPrepareStateUtils";
import {UniversalUtils} from "../../../baseUT/strategies/UniversalUtils";
import {PackedData} from "../../../baseUT/utils/PackedData";
import {UniversalTestUtils} from "../../../baseUT/utils/UniversalTestUtils";

dotEnvConfig();
// tslint:disable-next-line:no-var-requires
const argv = require('yargs/yargs')()
  .env('TETU')
  .options({
    disableStrategyTests: {
      type: 'boolean',
      default: false,
    },
    hardhatChainId: {
      type: 'number',
      default: 137,
    },
  }).argv;

describe('PairBasedStrategyActionResponseIntTest', function() {
  if (argv.disableStrategyTests || argv.hardhatChainId !== 137) return;

//region Constants
  const ENTRY_TO_POOL_DISABLED = 0;
  const ENTRY_TO_POOL_IS_ALLOWED = 1;
  const ENTRY_TO_POOL_IS_ALLOWED_IF_COMPLETED = 2;

  const PLAN_SWAP_REPAY = 0;
  const PLAN_REPAY_SWAP_REPAY = 1;
  const PLAN_SWAP_ONLY = 2;
//endregion Constants

//region Variables
  let snapshotBefore: string;

  let signer: SignerWithAddress;
  let signer2: SignerWithAddress;
  let signer3: SignerWithAddress;
//endregion Variables

//region before, after
  before(async function() {
    // we need to display full objects, so we use util.inspect, see
    // https://stackoverflow.com/questions/10729276/how-can-i-get-the-full-object-in-node-jss-console-log-rather-than-object
    require("util").inspect.defaultOptions.depth = null;

    snapshotBefore = await TimeUtils.snapshot();
    [signer, signer2, signer3] = await ethers.getSigners();

  })

  after(async function() {
    await hre.network.provider.request({
      method: "hardhat_reset",
      params: [
        {
          forking: {
            jsonRpcUrl: process.env.TETU_MATIC_RPC_URL,
            blockNumber: parseInt(process.env.TETU_MATIC_FORK_BLOCK || '', 10) || undefined,
          },
        },
      ],
    });
    await TimeUtils.rollback(snapshotBefore);
  });
//endregion before, after

//region Unit tests
  /**
   * There are 6 possible actions and 2 flags: fuse F and need-rebalance NR
   * Possible responses: 0: revert, 1: ok, 1*: success-but-dont-enter-to-pool
   *             deposit, withdraw, rebalance, reduce debts, hardwork, emergency exit
   *  F0, NR0      1         1         0             1           1         1
   *  F1, NR0      1*        1         0             1*          0         1
   *  F0, NR1      0         0         1             1           0         1
   *  F1, NR1      not possible, see needStrategyRebalance impl
   *  Following tests check response in each case.
   */
  describe("Fuse, Need-rebalance combinations", () => {
    describe("Fuse off, need-rebalance off", () => {
      interface IStrategyInfo {
        name: string,
      }

      const strategies: IStrategyInfo[] = [
        // todo {name: PLATFORM_UNIV3,},
        {name: PLATFORM_ALGEBRA,},
        {name: PLATFORM_KYBER,},
      ];

      strategies.forEach(function (strategyInfo: IStrategyInfo) {

        /**
         * Initially signer deposits 1000 USDC, also he has additional 1000 USDC on the balance.
         * Fuse OFF by default, rebalance is not needed
         */
        async function prepareStrategy(): Promise<IBuilderResults> {
          const b = await PairStrategyFixtures.buildPairStrategyUsdtUsdc(strategyInfo.name, signer, signer2);

          console.log('deposit...');
          // make deposit and enter to the pool
          for (let i = 0; i < 5; ++i) {
            await IERC20__factory.connect(b.asset, signer).approve(b.vault.address, Misc.MAX_UINT);
            await TokenUtils.getToken(b.asset, signer.address, parseUnits('2000', 6));
            await b.vault.connect(signer).deposit(parseUnits('1000', 6), signer.address);

            const state = await PackedData.getDefaultState(b.strategy);
            if (state.totalLiquidity.gt(0)) {
              break;
            }
          }

          return b;
        }

        describe(`${strategyInfo.name}`, () => {
          let snapshot: string;
          before(async function () {
            snapshot = await TimeUtils.snapshot();
          });
          after(async function () {
            await TimeUtils.rollback(snapshot);
          });

          it("totalLiquidity should be > 0", async () => {
            const b = await loadFixture(prepareStrategy);
            const state = await PackedData.getDefaultState(b.strategy);
            expect(state.totalLiquidity.gt(0)).eq(true);
          });
          it("should deposit successfully", async () => {
            const b = await loadFixture(prepareStrategy);
            const converterStrategyBase = ConverterStrategyBase__factory.connect(b.strategy.address, signer);

            const stateBefore = await StateUtilsNum.getState(signer, signer, converterStrategyBase, b.vault);
            await b.vault.connect(signer).deposit(parseUnits('1000', 6), signer.address, {gasLimit: 19_000_000});
            const stateAfter = await StateUtilsNum.getState(signer, signer, converterStrategyBase, b.vault);

            expect(stateAfter.vault.totalAssets).gt(stateBefore.vault.totalAssets);
          });
          it("should withdraw successfully", async () => {
            const b = await loadFixture(prepareStrategy);
            const converterStrategyBase = ConverterStrategyBase__factory.connect(b.strategy.address, signer);

            const stateBefore = await StateUtilsNum.getState(signer, signer, converterStrategyBase, b.vault);
            await b.vault.connect(signer).withdraw(parseUnits('300', 6), signer.address, signer.address, {gasLimit: 19_000_000});
            const stateAfter = await StateUtilsNum.getState(signer, signer, converterStrategyBase, b.vault);

            expect(stateAfter.user.assetBalance).eq(stateBefore.user.assetBalance + 300);
          });
          it("should withdraw-all successfully", async () => {
            const b = await loadFixture(prepareStrategy);
            const converterStrategyBase = ConverterStrategyBase__factory.connect(b.strategy.address, signer);

            const stateBefore = await StateUtilsNum.getState(signer, signer, converterStrategyBase, b.vault);
            await b.vault.connect(signer).withdrawAll({gasLimit: 19_000_000});
            const stateAfter = await StateUtilsNum.getState(signer, signer, converterStrategyBase, b.vault);

            console.log('stateBefore', stateBefore);
            console.log('stateAfter', stateAfter);

            expect(stateAfter.user.assetBalance).gt(stateBefore.user.assetBalance);
            expect(stateBefore.vault.userShares).gt(0);
            expect(stateAfter.vault.userShares).eq(0);
          });
          it("should revert on rebalance", async () => {
            const b = await loadFixture(prepareStrategy);
            const converterStrategyBase = ConverterStrategyBase__factory.connect(b.strategy.address, signer);

            const needRebalanceBefore = await b.strategy.needRebalance();
            expect(needRebalanceBefore).eq(false);

            const platform = await converterStrategyBase.PLATFORM();
            const expectedErrorMessage = platform === PLATFORM_UNIV3
              ? "U3S-9 No rebalance needed"
              : platform === PLATFORM_ALGEBRA
                ? "AS-9 No rebalance needed"
                : "KS-9 No rebalance needed";

            await expect(
              b.strategy.rebalanceNoSwaps(true, {gasLimit: 19_000_000})
            ).revertedWith(expectedErrorMessage); // NO_REBALANCE_NEEDED
          });
          it("should rebalance debts successfully", async () => {
            const b = await loadFixture(prepareStrategy);
            const converterStrategyBase = ConverterStrategyBase__factory.connect(b.strategy.address, signer);

            const planEntryData = defaultAbiCoder.encode(["uint256", "uint256"], [PLAN_REPAY_SWAP_REPAY, Misc.MAX_UINT]);
            const quote = await b.strategy.callStatic.quoteWithdrawByAgg(planEntryData);

            const stateBefore = await StateUtilsNum.getState(signer, signer, converterStrategyBase, b.vault);
            await b.strategy.withdrawByAggStep(
              quote.tokenToSwap,
              Misc.ZERO_ADDRESS,
              quote.amountToSwap,
              "0x",
              planEntryData,
              ENTRY_TO_POOL_IS_ALLOWED,
              {gasLimit: 19_000_000}
            );
            const stateAfter = await StateUtilsNum.getState(signer, signer, converterStrategyBase, b.vault);

            expect(stateAfter.strategy.investedAssets).approximately(stateBefore.strategy.investedAssets, 100);
          });
          it("should hardwork successfully", async () => {
            const b = await loadFixture(prepareStrategy);
            const converterStrategyBase = ConverterStrategyBase__factory.connect(
              b.strategy.address,
              await Misc.impersonate(b.splitter.address)
            );

            // put additional fee to profit holder bo make isReadyToHardwork returns true
            await PairBasedStrategyPrepareStateUtils.prepareToHardwork(signer, b);

            const stateBefore = await StateUtilsNum.getState(signer, signer, converterStrategyBase, b.vault);
            await converterStrategyBase.doHardWork({gasLimit: 19_000_000});
            const stateAfter = await StateUtilsNum.getState(signer, signer, converterStrategyBase, b.vault);

            expect(stateAfter.strategy.investedAssets).gte(stateBefore.strategy.investedAssets - 0.001);
          });
          it("should make emergency exit successfully", async () => {
            const b = await loadFixture(prepareStrategy);
            const converterStrategyBase = ConverterStrategyBase__factory.connect(b.strategy.address, signer);

            await converterStrategyBase.emergencyExit({gasLimit: 19_000_000});
            const stateAfter = await StateUtilsNum.getState(signer, signer, converterStrategyBase, b.vault);

            expect(stateAfter.strategy.investedAssets).lt(10);
          });
          it("isReadyToHardWork should return expected values", async () => {
            const b = await loadFixture(prepareStrategy);
            const converterStrategyBase = ConverterStrategyBase__factory.connect(
              b.strategy.address,
              await Misc.impersonate(b.splitter.address)
            );
            const platform = await converterStrategyBase.PLATFORM();

            // currently kyber's isReadyToHardWork returns true without need to call prepareToHardwork
            expect(await converterStrategyBase.isReadyToHardWork()).eq(platform === PLATFORM_KYBER);
          });
        });
      });
    });
    describe("Fuse ON, need-rebalance off", () => {
      interface IStrategyInfo {
        name: string,
      }

      const strategies: IStrategyInfo[] = [
        {name: PLATFORM_UNIV3,},
        {name: PLATFORM_ALGEBRA,},
        {name: PLATFORM_KYBER,},
      ];

      strategies.forEach(function (strategyInfo: IStrategyInfo) {

        /**
         * Initially signer deposits 1000 USDC, also he has additional 1000 USDC on the balance.
         * Fuse OFF by default. We set fuse thresholds in such a way as to trigger fuse ON.
         */
        async function prepareStrategy(): Promise<IBuilderResults> {
          const b = await PairStrategyFixtures.buildPairStrategyUsdtUsdc(strategyInfo.name, signer, signer2);

          console.log('deposit...');
          await IERC20__factory.connect(b.asset, signer).approve(b.vault.address, Misc.MAX_UINT);
          await TokenUtils.getToken(b.asset, signer.address, parseUnits('2000', 6));
          await b.vault.connect(signer).deposit(parseUnits('1000', 6), signer.address);

          // activate fuse
          await PairBasedStrategyPrepareStateUtils.prepareFuse(b, true);

          // make rebalance to update fuse status
          expect(await b.strategy.needRebalance()).eq(true);
          console.log('rebalance...');
          await b.strategy.rebalanceNoSwaps(true, {gasLimit: 19_000_000});
          expect(await b.strategy.needRebalance()).eq(false);

          return b;
        }

        describe(`${strategyInfo.name}`, () => {
          let snapshot: string;
          before(async function () {
            snapshot = await TimeUtils.snapshot();
          });
          after(async function () {
            await TimeUtils.rollback(snapshot);
          });

          it("should deposit on balance, don't deposit to pool", async () => {
            const b = await loadFixture(prepareStrategy);
            const converterStrategyBase = ConverterStrategyBase__factory.connect(b.strategy.address, signer);

            const stateBefore = await StateUtilsNum.getState(signer, signer, converterStrategyBase, b.vault);
            await b.vault.connect(signer).deposit(parseUnits('1000', 6), signer.address, {gasLimit: 19_000_000});
            const stateAfter = await StateUtilsNum.getState(signer, signer, converterStrategyBase, b.vault);

            expect(stateAfter.vault.totalAssets).gt(stateBefore.vault.totalAssets);
            expect(stateAfter.strategy.liquidity).eq(stateBefore.strategy.liquidity);
          });
          it("should withdraw successfully", async () => {
            const b = await loadFixture(prepareStrategy);
            const converterStrategyBase = ConverterStrategyBase__factory.connect(b.strategy.address, signer);

            const stateBefore = await StateUtilsNum.getState(signer, signer, converterStrategyBase, b.vault);
            await b.vault.connect(signer).withdraw(parseUnits('300', 6), signer.address, signer.address, {gasLimit: 19_000_000});
            const stateAfter = await StateUtilsNum.getState(signer, signer, converterStrategyBase, b.vault);

            expect(stateAfter.user.assetBalance).eq(stateBefore.user.assetBalance + 300);
          });
          it("should withdraw-all successfully", async () => {
            const b = await loadFixture(prepareStrategy);
            const converterStrategyBase = ConverterStrategyBase__factory.connect(b.strategy.address, signer);

            const stateBefore = await StateUtilsNum.getState(signer, signer, converterStrategyBase, b.vault);
            await b.vault.connect(signer).withdrawAll({gasLimit: 19_000_000});
            const stateAfter = await StateUtilsNum.getState(signer, signer, converterStrategyBase, b.vault);

            expect(stateAfter.user.assetBalance).gt(stateBefore.user.assetBalance);
            expect(stateBefore.vault.userShares).gt(0);
            expect(stateAfter.vault.userShares).eq(0);
          });
          it("should revert on rebalance", async () => {
            const b = await loadFixture(prepareStrategy);
            const converterStrategyBase = ConverterStrategyBase__factory.connect(b.strategy.address, signer);
            const stateBefore = await StateUtilsNum.getState(signer, signer, converterStrategyBase, b.vault);

            const needRebalanceBefore = await b.strategy.needRebalance();
            expect(needRebalanceBefore).eq(false);

            const platform = await converterStrategyBase.PLATFORM();
            const expectedErrorMessage = platform === PLATFORM_UNIV3
              ? "U3S-9 No rebalance needed"
              : platform === PLATFORM_ALGEBRA
                ? "AS-9 No rebalance needed"
                : "KS-9 No rebalance needed";

            await expect(
              b.strategy.rebalanceNoSwaps(true, {gasLimit: 19_000_000})
            ).revertedWith(expectedErrorMessage); // NO_REBALANCE_NEEDED
          });
          it("should rebalance debts successfully but dont enter to the pool", async () => {
            const b = await loadFixture(prepareStrategy);
            const converterStrategyBase = ConverterStrategyBase__factory.connect(b.strategy.address, signer);

            const planEntryData = defaultAbiCoder.encode(["uint256", "uint256"], [PLAN_REPAY_SWAP_REPAY, Misc.MAX_UINT]);
            const quote = await b.strategy.callStatic.quoteWithdrawByAgg(planEntryData);

            const stateBefore = await StateUtilsNum.getState(signer, signer, converterStrategyBase, b.vault);
            await b.strategy.withdrawByAggStep(
              quote.tokenToSwap,
              Misc.ZERO_ADDRESS,
              quote.amountToSwap,
              "0x",
              planEntryData,
              ENTRY_TO_POOL_IS_ALLOWED,
              {gasLimit: 19_000_000}
            );
            const stateAfter = await StateUtilsNum.getState(signer, signer, converterStrategyBase, b.vault);

            expect(stateAfter.strategy.liquidity).lt(10);
          });
          it("should revert on hardwork", async () => {
            const b = await loadFixture(prepareStrategy);
            const converterStrategyBase = ConverterStrategyBase__factory.connect(
              b.strategy.address,
              await Misc.impersonate(b.splitter.address)
            );

            // put additional fee to profit holder bo make isReadyToHardwork returns true
            await PairBasedStrategyPrepareStateUtils.prepareToHardwork(signer, b);

            const platform = await converterStrategyBase.PLATFORM();
            const expectedErrorMessage = platform === PLATFORM_UNIV3
              ? "U3S-14 Fuse is active"
              : platform === PLATFORM_ALGEBRA
                ? "AS-14 Fuse is active"
                : "KS-14 Fuse is active";

            await expect(
              converterStrategyBase.doHardWork({gasLimit: 19_000_000})
            ).revertedWith(expectedErrorMessage);
          });
          it("should make emergency exit successfully", async () => {
            const b = await loadFixture(prepareStrategy);
            const converterStrategyBase = ConverterStrategyBase__factory.connect(b.strategy.address, signer);

            const stateBefore = await StateUtilsNum.getState(signer, signer, converterStrategyBase, b.vault);
            await converterStrategyBase.emergencyExit({gasLimit: 19_000_000});
            const stateAfter = await StateUtilsNum.getState(signer, signer, converterStrategyBase, b.vault);

            expect(stateAfter.strategy.investedAssets).lt(10);
          });
          it("isReadyToHardWork should return false even if hardwork is really necessary", async () => {
            const b = await loadFixture(prepareStrategy);
            const converterStrategyBase = ConverterStrategyBase__factory.connect(
              b.strategy.address,
              await Misc.impersonate(b.splitter.address)
            );

            expect(await converterStrategyBase.isReadyToHardWork()).eq(false);
            // put additional fee to profit holder bo make isReadyToHardwork returns true
            await PairBasedStrategyPrepareStateUtils.prepareToHardwork(signer, b);

            expect(await converterStrategyBase.isReadyToHardWork()).eq(false); // fuse is active, so no changes in results
          });
        });
      });
    });
    describe("Fuse off, need-rebalance ON", () => {
      interface IStrategyInfo {
        name: string,
      }

      const strategies: IStrategyInfo[] = [
        {name: PLATFORM_UNIV3,},
        {name: PLATFORM_ALGEBRA,},
        {name: PLATFORM_KYBER,},
      ];

      strategies.forEach(function (strategyInfo: IStrategyInfo) {

        /**
         * Initially signer deposits 1000 USDC, also he has additional 1000 USDC on the balance.
         * Fuse OFF by default. We change prices in such a way that rebalancing is required.
         * We make at first single rebalance to be sure that initial amount is deposited to the pool.
         */
        async function prepareStrategy(): Promise<IBuilderResults> {
          const b = await PairStrategyFixtures.buildPairStrategyUsdtUsdc(strategyInfo.name, signer, signer2);

          console.log('deposit...');
          await IERC20__factory.connect(b.asset, signer).approve(b.vault.address, Misc.MAX_UINT);
          await TokenUtils.getToken(b.asset, signer.address, parseUnits('2000', 6));
          await b.vault.connect(signer).deposit(parseUnits('1000', 6), signer.address);

          await PairBasedStrategyPrepareStateUtils.prepareNeedRebalanceOn(signer, signer2, b);

          return b;
        }

        describe(`${strategyInfo.name}`, () => {
          let snapshot: string;
          before(async function () {
            snapshot = await TimeUtils.snapshot();
          });
          after(async function () {
            await TimeUtils.rollback(snapshot);
          });

          it("rebalance is required", async () => {
            const b = await loadFixture(prepareStrategy);
            expect(await b.strategy.needRebalance()).eq(true);
          });
          it("should revert on deposit", async () => {
            const b = await loadFixture(prepareStrategy);
            const converterStrategyBase = ConverterStrategyBase__factory.connect(b.strategy.address, signer);
            const platform = await converterStrategyBase.PLATFORM();

            const expectedErrorMessage = platform === PLATFORM_UNIV3
              ? "U3S-1 Need rebalance"
              : platform === PLATFORM_ALGEBRA
                ? "AS-1 Need rebalance"
                : "KS-1 Need rebalance";
            await expect(
              b.vault.connect(signer).deposit(parseUnits('1000', 6), signer.address, {gasLimit: 19_000_000})
            ).revertedWith(expectedErrorMessage);
          });
          it("should revert on withdraw", async () => {
            const b = await loadFixture(prepareStrategy);
            const converterStrategyBase = ConverterStrategyBase__factory.connect(b.strategy.address, signer);
            const platform = await converterStrategyBase.PLATFORM();

            const needRebalanceBefore = await b.strategy.needRebalance();
            expect(needRebalanceBefore).eq(true);

            const expectedErrorMessage = platform === PLATFORM_UNIV3
              ? "U3S-1 Need rebalance"
              : platform === PLATFORM_ALGEBRA
                ? "AS-1 Need rebalance"
                : "KS-1 Need rebalance";
            await expect(
              b.vault.connect(signer).withdraw(parseUnits('300', 6), signer.address, signer.address, {gasLimit: 19_000_000})
            ).revertedWith(expectedErrorMessage);
          });
          it("should revert on withdraw-all", async () => {
            const b = await loadFixture(prepareStrategy);
            const converterStrategyBase = ConverterStrategyBase__factory.connect(b.strategy.address, signer);
            const platform = await converterStrategyBase.PLATFORM();

            const needRebalanceBefore = await b.strategy.needRebalance();
            expect(needRebalanceBefore).eq(true);

            const expectedErrorMessage = platform === PLATFORM_UNIV3
              ? "U3S-1 Need rebalance"
              : platform === PLATFORM_ALGEBRA
                ? "AS-1 Need rebalance"
                : "KS-1 Need rebalance";
            await expect(
              b.vault.connect(signer).withdrawAll({gasLimit: 19_000_000})
            ).revertedWith(expectedErrorMessage);
          });
          it("should revert on rebalance", async () => {
            const b = await loadFixture(prepareStrategy);
            const converterStrategyBase = ConverterStrategyBase__factory.connect(b.strategy.address, signer);

            const needRebalanceBefore = await b.strategy.needRebalance();
            expect(needRebalanceBefore).eq(true);

            await b.strategy.rebalanceNoSwaps(true, {gasLimit: 19_000_000});
            expect(await b.strategy.needRebalance()).eq(false);
          });
          it("should rebalance debts successfully but dont enter to the pool", async () => {
            const b = await loadFixture(prepareStrategy);
            const converterStrategyBase = ConverterStrategyBase__factory.connect(b.strategy.address, signer);

            const planEntryData = defaultAbiCoder.encode(["uint256", "uint256"], [PLAN_SWAP_REPAY, 0]);
            const quote = await b.strategy.callStatic.quoteWithdrawByAgg(planEntryData);
            const stateBefore = await StateUtilsNum.getState(signer, signer, converterStrategyBase, b.vault);
            console.log("stateBefore", stateBefore);

            await b.strategy.withdrawByAggStep(
              quote.tokenToSwap,
              Misc.ZERO_ADDRESS,
              quote.amountToSwap,
              "0x",
              planEntryData,
              ENTRY_TO_POOL_DISABLED,
              {gasLimit: 19_000_000}
            );
            const stateAfter = await StateUtilsNum.getState(signer, signer, converterStrategyBase, b.vault);
            console.log("stateAfter", stateAfter);

            expect(
                stateAfter.strategy.liquidity < stateBefore.strategy.liquidity
                || stateAfter.strategy.liquidity === 0
            ).eq(true);
          });
          it("should revert on hardwork", async () => {
            const b = await loadFixture(prepareStrategy);
            const converterStrategyBase = ConverterStrategyBase__factory.connect(
              b.strategy.address,
              await Misc.impersonate(b.splitter.address)
            );

            // put additional fee to profit holder bo make isReadyToHardwork returns true
            await PairBasedStrategyPrepareStateUtils.prepareToHardwork(signer, b);

            const platform = await converterStrategyBase.PLATFORM();
            const expectedErrorMessage = platform === PLATFORM_UNIV3
              ? "U3S-1 Need rebalance"
              : platform === PLATFORM_ALGEBRA
                ? "AS-1 Need rebalance"
                : "KS-1 Need rebalance";

            await expect(
              converterStrategyBase.doHardWork({gasLimit: 19_000_000})
            ).revertedWith(expectedErrorMessage);
          });
          it("should make emergency exit successfully", async () => {
            const b = await loadFixture(prepareStrategy);
            const converterStrategyBase = ConverterStrategyBase__factory.connect(b.strategy.address, signer);

            const stateBefore = await StateUtilsNum.getState(signer, signer, converterStrategyBase, b.vault);
            await converterStrategyBase.emergencyExit({gasLimit: 19_000_000});
            const stateAfter = await StateUtilsNum.getState(signer, signer, converterStrategyBase, b.vault);

            expect(stateAfter.strategy.investedAssets).lt(10);
          });
          it("isReadyToHardWork should return false even if hardwork is really necessary", async () => {
            const b = await loadFixture(prepareStrategy);
            const converterStrategyBase = ConverterStrategyBase__factory.connect(
              b.strategy.address,
              await Misc.impersonate(b.splitter.address)
            );

            expect(await converterStrategyBase.isReadyToHardWork()).eq(false);
            // put additional fee to profit holder bo make isReadyToHardwork returns true
            await PairBasedStrategyPrepareStateUtils.prepareToHardwork(signer, b);

            expect(await converterStrategyBase.isReadyToHardWork()).eq(false); // need rebalance is still true, so no changes in results
          });
        });
      });
    });
  });

  describe("Empty strategy", () => {
    describe("No deposits", () => {
      interface IStrategyInfo {
        name: string,
      }

      const strategies: IStrategyInfo[] = [
        {name: PLATFORM_UNIV3,},
        {name: PLATFORM_ALGEBRA,},
        {name: PLATFORM_KYBER,},
      ];

      strategies.forEach(function (strategyInfo: IStrategyInfo) {

        async function prepareStrategy(): Promise<IBuilderResults> {
          return PairStrategyFixtures.buildPairStrategyUsdtUsdc(strategyInfo.name, signer, signer2);
        }

        describe(`${strategyInfo.name}`, () => {
          let snapshot: string;
          before(async function () {
            snapshot = await TimeUtils.snapshot();
          });
          after(async function () {
            await TimeUtils.rollback(snapshot);
          });

          it("isReadyToHardWork should return expected values", async () => {
            const b = await loadFixture(prepareStrategy);
            const converterStrategyBase = ConverterStrategyBase__factory.connect(
                b.strategy.address,
                await Misc.impersonate(b.splitter.address)
            );
            const platform = await converterStrategyBase.PLATFORM();

            // currently kyber's isReadyToHardWork returns true without need to call prepareToHardwork
            expect(await converterStrategyBase.isReadyToHardWork()).eq(platform === PLATFORM_KYBER);
          });
        });
      });
    });
    describe("Empty strategy with need-rebalance ON", () => {
      interface IStrategyInfo {
        name: string,
      }

      const strategies: IStrategyInfo[] = [
        {name: PLATFORM_UNIV3,},
        {name: PLATFORM_ALGEBRA,},
        {name: PLATFORM_KYBER,},
      ];

      strategies.forEach(function (strategyInfo: IStrategyInfo) {

        /**
         * Make deposit.
         * Change thresholds and set fuse ON
         * Withdraw all
         * Change thresholds and set fuse OFF => need rebalance = true
         * Make rebalance of the empty strategy.
         */
        async function prepareStrategy(): Promise<IBuilderResults> {
          const states: IStateNum[] = [];
          const pathOut = "./tmp/prepareStrategy.csv";

          const b = await PairStrategyFixtures.buildPairStrategyUsdtUsdc(strategyInfo.name, signer, signer2);
          const converterStrategyBase = ConverterStrategyBase__factory.connect(b.strategy.address, signer);

          states.push(await StateUtilsNum.getState(signer, signer, converterStrategyBase, b.vault, `init`));
          StateUtilsNum.saveListStatesToCSVColumns(pathOut, states, b.stateParams, true);

          // make deposit
          await IERC20__factory.connect(b.asset, signer).approve(b.vault.address, Misc.MAX_UINT);
          await TokenUtils.getToken(b.asset, signer.address, parseUnits('2000', 6));
          await b.vault.connect(signer).deposit(parseUnits('1000', 6), signer.address, {gasLimit: 19_000_000});

          states.push(await StateUtilsNum.getState(signer, signer, converterStrategyBase, b.vault, `deposit`));
          StateUtilsNum.saveListStatesToCSVColumns(pathOut, states, b.stateParams, true);

          // set fuse ON
          await PairBasedStrategyPrepareStateUtils.prepareFuse(b, true);
          states.push(await StateUtilsNum.getState(signer, signer, converterStrategyBase, b.vault, `fuse-on`));
          StateUtilsNum.saveListStatesToCSVColumns(pathOut, states, b.stateParams, true);

          await b.strategy.rebalanceNoSwaps(true, {gasLimit: 19_000_000});
          states.push(await StateUtilsNum.getState(signer, signer, converterStrategyBase, b.vault, `rebalance`));
          StateUtilsNum.saveListStatesToCSVColumns(pathOut, states, b.stateParams, true);

          // withdraw all liquidity from the strategy
          await b.vault.connect(signer).withdrawAll({gasLimit: 19_000_000});
          states.push(await StateUtilsNum.getState(signer, signer, converterStrategyBase, b.vault, `withdraw`));
          StateUtilsNum.saveListStatesToCSVColumns(pathOut, states, b.stateParams, true);

          await PairBasedStrategyPrepareStateUtils.prepareFuse(b, false);
          states.push(await StateUtilsNum.getState(signer, signer, converterStrategyBase, b.vault, `fuse-off`));
          StateUtilsNum.saveListStatesToCSVColumns(pathOut, states, b.stateParams, true);

          return b;
        }

        describe(`${strategyInfo.name}`, () => {
          let snapshot: string;
          before(async function () {
            snapshot = await TimeUtils.snapshot();
          });
          after(async function () {
            await TimeUtils.rollback(snapshot);
          });

          it("should make rebalance successfully", async () => {
            const b = await loadFixture(prepareStrategy);
            const converterStrategyBase = ConverterStrategyBase__factory.connect(b.strategy.address, signer);
            const stateBefore = await StateUtilsNum.getState(signer, signer, converterStrategyBase, b.vault);

            expect(await b.strategy.needRebalance()).eq(true);
            await b.strategy.rebalanceNoSwaps(true, {gasLimit: 19_000_000});
            expect(await b.strategy.needRebalance()).eq(false);
          });
          it("should not revert on rebalance debts", async () => {
            const b = await loadFixture(prepareStrategy);
            const converterStrategyBase = ConverterStrategyBase__factory.connect(b.strategy.address, signer);

<<<<<<< HEAD
            const planEntryData = defaultAbiCoder.encode(["uint256"], [PLAN_REPAY_SWAP_REPAY]);
=======
            const planEntryData = defaultAbiCoder.encode(["uint256", "uint256"], [PLAN_REPAY_SWAP_REPAY, Misc.MAX_UINT]);
>>>>>>> 9a4ea5fd
            const quote = await b.strategy.callStatic.quoteWithdrawByAgg(planEntryData);

            const stateBefore = await StateUtilsNum.getState(signer, signer, converterStrategyBase, b.vault);
            await b.strategy.withdrawByAggStep(
                quote.tokenToSwap,
                Misc.ZERO_ADDRESS,
                quote.amountToSwap,
                "0x",
                planEntryData,
                ENTRY_TO_POOL_IS_ALLOWED,
                {gasLimit: 19_000_000}
            );
            const stateAfter = await StateUtilsNum.getState(signer, signer, converterStrategyBase, b.vault);

            expect(stateAfter.strategy.investedAssets).approximately(stateBefore.strategy.investedAssets, 100);
          });
          it("should make emergency exit successfully", async () => {
            const b = await loadFixture(prepareStrategy);
            const converterStrategyBase = ConverterStrategyBase__factory.connect(b.strategy.address, signer);

            await converterStrategyBase.emergencyExit({gasLimit: 19_000_000});
            const stateAfter = await StateUtilsNum.getState(signer, signer, converterStrategyBase, b.vault);

            expect(stateAfter.strategy.investedAssets).lt(10);
          });
        });
      });
    });
  });
  describe("Large user has just exit the strategy", () => {
    interface IStrategyInfo {
      name: string,
    }

    const strategies: IStrategyInfo[] = [
      // todo {name: PLATFORM_UNIV3,},
      {name: PLATFORM_ALGEBRA,},
      {name: PLATFORM_KYBER,},
    ];

    strategies.forEach(function (strategyInfo: IStrategyInfo) {

      /**
       * Initially signer deposits 100 USDC, also he has additional 100 USDC on the balance.
       * Another big user enters to the strategy. Prices are changed, rebalances are made.
       * Big user exits the strategy.
       */
      async function prepareStrategy(): Promise<IBuilderResults> {
        const b = await PairStrategyFixtures.buildPairStrategyUsdtUsdc(strategyInfo.name, signer, signer2);
        const converterStrategyBase = ConverterStrategyBase__factory.connect(b.strategy.address, signer);
        const states: IStateNum[] = [];
        const pathOut = "./tmp/large-user-prepare-strategy.csv";

        const state = await PackedData.getDefaultState(b.strategy);
        await UniversalUtils.makePoolVolume(signer2, state.pool, state.tokenA, state.tokenB, b.swapper, parseUnits("50000", 6));

        console.log('Small user deposit...');
        await IERC20__factory.connect(b.asset, signer).approve(b.vault.address, Misc.MAX_UINT);
        await TokenUtils.getToken(b.asset, signer.address, parseUnits('200', 6));
        await b.vault.connect(signer).deposit(parseUnits('100', 6), signer.address, {gasLimit: 19_000_000});
        states.push(await StateUtilsNum.getState(signer, signer, converterStrategyBase, b.vault, "d0"));
        await StateUtilsNum.saveListStatesToCSVColumns(pathOut, states, b.stateParams, true);

        console.log('Big user deposit...');
        await IERC20__factory.connect(b.asset, signer2).approve(b.vault.address, Misc.MAX_UINT);
        await TokenUtils.getToken(b.asset, signer2.address, parseUnits('100000', 6));
        await b.vault.connect(signer2).deposit(parseUnits('50000', 6), signer2.address, {gasLimit: 19_000_000});
        states.push(await StateUtilsNum.getState(signer, signer, converterStrategyBase, b.vault, "d1"));
        await StateUtilsNum.saveListStatesToCSVColumns(pathOut, states, b.stateParams, true);

        // change prices and make rebalance
        console.log('Change prices...');

        const swapAmount = await PairBasedStrategyPrepareStateUtils.getSwapAmount2(
          signer,
          b,
          state.tokenA,
          state.tokenB,
          true,
        );
        await UniversalUtils.movePoolPriceUp(signer2, state.pool, state.tokenA, state.tokenB, b.swapper, swapAmount, 40000);
        states.push(await StateUtilsNum.getState(signer, signer, converterStrategyBase, b.vault, "p"));
        await StateUtilsNum.saveListStatesToCSVColumns(pathOut, states, b.stateParams, true);

        console.log('Rebalance debts...');
        // rebalance debts
        await PairBasedStrategyPrepareStateUtils.unfoldBorrowsRepaySwapRepay(
          await b.strategy.connect(await UniversalTestUtils.getAnOperator(b.strategy.address, signer)),
          Misc.ZERO_ADDRESS,
          true
        );
        states.push(await StateUtilsNum.getState(signer, signer, converterStrategyBase, b.vault, "unfold"));
        await StateUtilsNum.saveListStatesToCSVColumns(pathOut, states, b.stateParams, true);

        if (await b.strategy.needRebalance()) {
          console.log('Rebalance...');
          await b.strategy.rebalanceNoSwaps(true, {gasLimit: 19_000_000});
        }

        console.log('Withdraw...');
        let done = false;
        while (! done) {
          const amountToWithdraw = await b.vault.maxWithdraw(signer2.address);
          const portion = parseUnits('5000', 6);
          if (portion.lt(amountToWithdraw)) {
            console.log("withdraw...", portion);
            await b.vault.connect(signer2).withdraw(portion, signer2.address, signer2.address, {gasLimit: 19_000_000});
          } else {
            console.log("withdraw all...", amountToWithdraw);
            await b.vault.connect(signer2).withdrawAll({gasLimit: 19_000_000});
            done = true;
          }
          states.push(await StateUtilsNum.getState(signer, signer, converterStrategyBase, b.vault, "w"));
          await StateUtilsNum.saveListStatesToCSVColumns(pathOut, states, b.stateParams, true);

          if (await b.strategy.needRebalance()) { // for kyber
            console.log("rebalance");
            await b.strategy.rebalanceNoSwaps(true, {gasLimit: 19_000_000});
            states.push(await StateUtilsNum.getState(signer, signer, converterStrategyBase, b.vault, "r"));
            await StateUtilsNum.saveListStatesToCSVColumns(pathOut, states, b.stateParams, true);
          }
        }

        return b;
      }

      describe(`${strategyInfo.name}`, () => {
        let snapshot: string;
        before(async function () {
          snapshot = await TimeUtils.snapshot();
        });
        after(async function () {
          await TimeUtils.rollback(snapshot);
        });

        it("rebalance should not be required", async () => {
          const b = await loadFixture(prepareStrategy);
          expect(await b.strategy.needRebalance()).eq(false);
        });
        it("small user should deposit successfully", async () => {
          const b = await loadFixture(prepareStrategy);
          const converterStrategyBase = ConverterStrategyBase__factory.connect(b.strategy.address, signer);

          const stateBefore = await StateUtilsNum.getState(signer, signer, converterStrategyBase, b.vault);
          await b.vault.connect(signer).deposit(parseUnits('100', 6), signer.address, {gasLimit: 19_000_000});
          const stateAfter = await StateUtilsNum.getState(signer, signer, converterStrategyBase, b.vault);

          expect(stateAfter.vault.totalAssets).gt(stateBefore.vault.totalAssets);
        });
        it("small user should withdraw successfully", async () => {
          const b = await loadFixture(prepareStrategy);
          const converterStrategyBase = ConverterStrategyBase__factory.connect(b.strategy.address, signer);

          const stateBefore = await StateUtilsNum.getState(signer, signer, converterStrategyBase, b.vault);
          await b.vault.connect(signer).withdraw(parseUnits('30', 6), signer.address, signer.address, {gasLimit: 19_000_000});
          const stateAfter = await StateUtilsNum.getState(signer, signer, converterStrategyBase, b.vault);

          expect(stateAfter.user.assetBalance).eq(stateBefore.user.assetBalance + 30);
        });
        it("small user should withdraw-all successfully", async () => {
          const b = await loadFixture(prepareStrategy);
          const converterStrategyBase = ConverterStrategyBase__factory.connect(b.strategy.address, signer);

          const stateBefore = await StateUtilsNum.getState(signer, signer, converterStrategyBase, b.vault);
          await b.vault.connect(signer).withdrawAll({gasLimit: 19_000_000});
          const stateAfter = await StateUtilsNum.getState(signer, signer, converterStrategyBase, b.vault);
          console.log("stateBefore", stateBefore);
          console.log("stateAfter", stateAfter);

          expect(stateAfter.user.assetBalance).gt(stateBefore.user.assetBalance);
          expect(stateBefore.strategy.assetBalance).gt(0);
          expect(stateAfter.strategy.assetBalance).lt(0.1);
        });
        it("should rebalance debts successfully", async () => {
          const b = await loadFixture(prepareStrategy);
          const converterStrategyBase = ConverterStrategyBase__factory.connect(b.strategy.address, signer);

          const planEntryData = defaultAbiCoder.encode(["uint256", "uint256"], [PLAN_REPAY_SWAP_REPAY, Misc.MAX_UINT]);
          const quote = await b.strategy.callStatic.quoteWithdrawByAgg(planEntryData);

          const stateBefore = await StateUtilsNum.getState(signer, signer, converterStrategyBase, b.vault);
          await b.strategy.withdrawByAggStep(
              quote.tokenToSwap,
              Misc.ZERO_ADDRESS,
              quote.amountToSwap,
              "0x",
              planEntryData,
              ENTRY_TO_POOL_IS_ALLOWED,
              {gasLimit: 19_000_000}
          );
          const stateAfter = await StateUtilsNum.getState(signer, signer, converterStrategyBase, b.vault);

          expect(stateAfter.strategy.investedAssets).approximately(stateBefore.strategy.investedAssets, 100);
        });
        it("should hardwork successfully", async () => {
          const b = await loadFixture(prepareStrategy);
          const converterStrategyBase = ConverterStrategyBase__factory.connect(
              b.strategy.address,
              await Misc.impersonate(b.splitter.address)
          );

          // put additional fee to profit holder bo make isReadyToHardwork returns true
          await PairBasedStrategyPrepareStateUtils.prepareToHardwork(signer, b);

          const stateBefore = await StateUtilsNum.getState(signer, signer, converterStrategyBase, b.vault);
          await converterStrategyBase.doHardWork({gasLimit: 19_000_000});
          const stateAfter = await StateUtilsNum.getState(signer, signer, converterStrategyBase, b.vault);

          expect(stateAfter.strategy.investedAssets).gt(stateBefore.strategy.investedAssets);
        });
        it("should make emergency exit successfully", async () => {
          const b = await loadFixture(prepareStrategy);
          const converterStrategyBase = ConverterStrategyBase__factory.connect(b.strategy.address, signer);

          const stateBefore = await StateUtilsNum.getState(signer, signer, converterStrategyBase, b.vault);
          await converterStrategyBase.emergencyExit({gasLimit: 19_000_000});
          const stateAfter = await StateUtilsNum.getState(signer, signer, converterStrategyBase, b.vault);

          expect(stateAfter.strategy.investedAssets).lt(10);
        });
      });
    });
  });
//endregion Unit tests
});<|MERGE_RESOLUTION|>--- conflicted
+++ resolved
@@ -102,7 +102,7 @@
       }
 
       const strategies: IStrategyInfo[] = [
-        // todo {name: PLATFORM_UNIV3,},
+        {name: PLATFORM_UNIV3,},
         {name: PLATFORM_ALGEBRA,},
         {name: PLATFORM_KYBER,},
       ];
@@ -724,11 +724,7 @@
             const b = await loadFixture(prepareStrategy);
             const converterStrategyBase = ConverterStrategyBase__factory.connect(b.strategy.address, signer);
 
-<<<<<<< HEAD
-            const planEntryData = defaultAbiCoder.encode(["uint256"], [PLAN_REPAY_SWAP_REPAY]);
-=======
             const planEntryData = defaultAbiCoder.encode(["uint256", "uint256"], [PLAN_REPAY_SWAP_REPAY, Misc.MAX_UINT]);
->>>>>>> 9a4ea5fd
             const quote = await b.strategy.callStatic.quoteWithdrawByAgg(planEntryData);
 
             const stateBefore = await StateUtilsNum.getState(signer, signer, converterStrategyBase, b.vault);
