--- conflicted
+++ resolved
@@ -109,15 +109,9 @@
     const strategies: IStrategyInfo[] = [
       {name: PLATFORM_UNIV3, notUnderlyingToken: MaticAddresses.USDT_TOKEN},
       {name: PLATFORM_ALGEBRA, notUnderlyingToken: MaticAddresses.USDT_TOKEN},
-<<<<<<< HEAD
       // {name: PLATFORM_KYBER, notUnderlyingToken: MaticAddresses.USDT_TOKEN}, /// Kyber is not used after security incident nov-2023
       // todo Uncomment when volatile pairs will be used  {name: PLATFORM_UNIV3, notUnderlyingToken: MaticAddresses.WMATIC_TOKEN},
       // todo Uncomment when volatile pairs will be used {name: PLATFORM_UNIV3, notUnderlyingToken: MaticAddresses.WETH_TOKEN},
-=======
-      // {name: PLATFORM_KYBER, notUnderlyingToken: MaticAddresses.USDT_TOKEN},
-      {name: PLATFORM_UNIV3, notUnderlyingToken: MaticAddresses.WMATIC_TOKEN},
-      {name: PLATFORM_UNIV3, notUnderlyingToken: MaticAddresses.WETH_TOKEN},
->>>>>>> b2496444
     ];
 
     strategies.forEach(function (strategyInfo: IStrategyInfo) {
@@ -258,14 +252,8 @@
             it("should rebalance debts successfully", async () => {
               const converterStrategyBase = ConverterStrategyBase__factory.connect(b.strategy.address, signer);
 
-<<<<<<< HEAD
               const planEntryData = buildEntryData1();
               const quote = await b.strategy.callStatic.quoteWithdrawByAgg(planEntryData);
-=======
-          const planEntryData = defaultAbiCoder.encode(["uint256", "uint256"], [PLAN_REPAY_SWAP_REPAY, Misc.MAX_UINT]);
-          const quote = await b.strategy.callStatic.quoteWithdrawByAgg(planEntryData);
-          await TokenUtils.getToken(b.asset, signer.address, quote.amountToSwap);
->>>>>>> b2496444
 
               const stateBefore = await StateUtilsNum.getState(signer, signer, converterStrategyBase, b.vault);
               await b.strategy.withdrawByAggStep(
@@ -304,8 +292,7 @@
               await converterStrategyBase.emergencyExit({gasLimit: 19_000_000});
               const stateAfter = await StateUtilsNum.getState(signer, signer, converterStrategyBase, b.vault);
 
-<<<<<<< HEAD
-              expect(stateAfter.strategy.investedAssets).lt(10);
+              expect(stateAfter.strategy.liquidity).lt(10);
             });
             it("isReadyToHardWork should return expected value", async () => {
               const converterStrategyBase = ConverterStrategyBase__factory.connect(
@@ -313,17 +300,6 @@
                 await Misc.impersonate(b.splitter.address)
               );
               const platform = await converterStrategyBase.PLATFORM();
-=======
-          expect(stateAfter.strategy.liquidity).lt(10);
-        });
-        it("isReadyToHardWork should return expected value", async () => {
-          const b = await loadFixture(prepareStrategy);
-          const converterStrategyBase = ConverterStrategyBase__factory.connect(
-            b.strategy.address,
-            await Misc.impersonate(b.splitter.address)
-          );
-          const platform = await converterStrategyBase.PLATFORM();
->>>>>>> b2496444
 
               // currently kyber's isReadyToHardWork returns true without need to call prepareToHardwork
               expect(await converterStrategyBase.isReadyToHardWork()).eq(platform === PLATFORM_KYBER);
@@ -353,7 +329,6 @@
               });
             });
           });
-<<<<<<< HEAD
           describe("Fuse ON, need-rebalance off", () => {
             let snapshotLevel1: string;
             let snapshotLevel1Each: string;
@@ -370,22 +345,6 @@
             afterEach(async function () {
               await TimeUtils.rollback(snapshotLevel1Each);
             });
-=======
-        });
-      });
-    });
-  });
-  describe("Fuse ON, need-rebalance off", () => {
-    interface IStrategyInfo {
-      name: string,
-      notUnderlyingToken: string;
-    }
-
-    const strategies: IStrategyInfo[] = [
-      {name: PLATFORM_UNIV3, notUnderlyingToken: MaticAddresses.USDT_TOKEN},
-      {name: PLATFORM_ALGEBRA, notUnderlyingToken: MaticAddresses.USDT_TOKEN},
-      // {name: PLATFORM_KYBER, notUnderlyingToken: MaticAddresses.USDT_TOKEN},
->>>>>>> b2496444
 
             async function prepareStrategy() {
               // activate fuse
@@ -495,7 +454,7 @@
               await converterStrategyBase.emergencyExit({gasLimit: 19_000_000});
               const stateAfter = await StateUtilsNum.getState(signer, signer, converterStrategyBase, b.vault);
 
-              expect(stateAfter.strategy.investedAssets).lt(10);
+              expect(stateAfter.strategy.liquidity).lt(10);
             });
             it("isReadyToHardWork should return false even if hardwork is really necessary", async () => {
               const converterStrategyBase = ConverterStrategyBase__factory.connect(
@@ -640,7 +599,7 @@
               await converterStrategyBase.emergencyExit({gasLimit: 19_000_000});
               const stateAfter = await StateUtilsNum.getState(signer, signer, converterStrategyBase, b.vault);
 
-              expect(stateAfter.strategy.investedAssets).lt(10);
+              expect(stateAfter.strategy.liquidity).lt(10);
             });
             it("isReadyToHardWork should return false even if hardwork is really necessary", async () => {
               const converterStrategyBase = ConverterStrategyBase__factory.connect(
@@ -783,12 +742,8 @@
               await MockAggregatorUtils.injectSwapperToLiquidator(MaticAddresses.TETU_LIQUIDATOR, b, b.swapper);
               const stateAfter = await StateUtilsNum.getState(signer, signer, converterStrategyBase, b.vault);
 
-<<<<<<< HEAD
               expect(stateAfter.vault.sharePrice).approximately(stateBefore.vault.sharePrice, 1e-6);
             });
-=======
-            expect(stateAfter.strategy.liquidity).lt(10);
->>>>>>> b2496444
           });
         });
         describe("State: empty strategy", () => {
@@ -905,7 +860,7 @@
               await converterStrategyBase.emergencyExit({gasLimit: 19_000_000});
               const stateAfter = await StateUtilsNum.getState(signer, signer, converterStrategyBase, b.vault);
 
-              expect(stateAfter.strategy.investedAssets).lt(10);
+              expect(stateAfter.strategy.liquidity).lt(10);
             });
           });
         });
