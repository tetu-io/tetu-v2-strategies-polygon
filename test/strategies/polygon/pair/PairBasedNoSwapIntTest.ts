--- conflicted
+++ resolved
@@ -96,13 +96,8 @@
         );
 
         await InjectUtils.injectTetuConverter(signer);
-<<<<<<< HEAD
-        await ConverterUtils.disableAaveV3(signer);
-        await InjectUtils.redeployAaveTwoPoolAdapters(signer);
-=======
         await ConverterUtils.disableAaveV2(signer);
         // await InjectUtils.redeployAaveTwoPoolAdapters(signer);
->>>>>>> 58773007
 
         // provide $1000 of insurance to compensate possible price decreasing
         await PairBasedStrategyPrepareStateUtils.prepareInsurance(b, "1000");
@@ -1149,469 +1144,6 @@
     });
   });
 
-<<<<<<< HEAD
-  describe('withdraw all by steps', function() {
-    interface IStrategyInfo {
-      name: string,
-    }
-    const strategies: IStrategyInfo[] = [
-      { name: PLATFORM_ALGEBRA, },
-      { name: PLATFORM_UNIV3, },
-      { name: PLATFORM_KYBER, }
-    ];
-    strategies.forEach(function (strategyInfo: IStrategyInfo) {
-      async function prepareStrategy(): Promise<IBuilderResults> {
-        await InjectUtils.injectTetuConverter(signer);
-        await ConverterUtils.disableAaveV2(signer);
-        await InjectUtils.redeployAave3PoolAdapters(signer);
-
-        return PairStrategyFixtures.buildPairStrategyUsdcXXX(
-          strategyInfo.name,
-          signer,
-          signer2,
-          {kyberPid: KYBER_PID_DEFAULT_BLOCK}
-        );
-      }
-
-      describe(`${strategyInfo.name}`, () => {
-        describe("Use liquidator", () => {
-          describe('Move prices up, enter to pool after completion with pools proportions', function () {
-            let snapshot: string;
-            let builderResults: IBuilderResults;
-            before(async function () {
-              snapshot = await TimeUtils.snapshot();
-              builderResults = await prepareStrategy();
-            });
-            after(async function () {
-              await TimeUtils.rollback(snapshot);
-            });
-
-            async function makeWithdrawAll(): Promise<IMakeWithdrawTestResults> {
-              return makeWithdrawTest(builderResults, {
-                movePricesUp: true,
-                singleIteration: false,
-                entryToPool: ENTRY_TO_POOL_IS_ALLOWED_IF_COMPLETED,
-                planKind: PLAN_SWAP_REPAY,
-                propNotUnderlying18: BigNumber.from(Misc.MAX_UINT) // use pool's proportions
-              });
-            }
-
-            it("should enter to the pool at the end", async () => {
-              const ret = await loadFixture(makeWithdrawAll);
-              const stateFirst = ret.states[0];
-              const stateLast = ret.states[ret.states.length - 1];
-              const statePrev = ret.states[ret.states.length - 2];
-              expect(statePrev.strategy.liquidity).approximately(0, 100); // ignore dust
-              expect(stateLast.strategy.liquidity / stateFirst.strategy.liquidity).gt(0.5);
-            });
-            it("should set expected investedAssets", async () => {
-              const ret = await loadFixture(makeWithdrawAll);
-              const stateFirst = ret.states[0];
-              const stateLast = ret.states[ret.states.length - 1];
-              expect(stateLast.strategy.investedAssets / stateFirst.strategy.investedAssets).gt(0.98);
-            });
-            it("should set expected totalAssets", async () => {
-              const ret = await loadFixture(makeWithdrawAll);
-              const uncoveredLoss = StateUtilsNum.getTotalUncoveredLoss(ret.states);
-              const stateFirst = ret.states[0];
-              const stateLast = ret.states[ret.states.length - 1];
-              expect(stateLast.vault.totalAssets + uncoveredLoss).approximately(stateFirst.vault.totalAssets, 100);
-            });
-            it("should have withdrawDone=0 at the end", async () => {
-              const ret = await loadFixture(makeWithdrawAll);
-              const stateFirst = ret.states[0];
-              const stateLast = ret.states[ret.states.length - 1];
-              expect(stateLast.pairState?.withdrawDone).eq(0); // 1 is set only if the fuse is triggered ON
-              expect(stateFirst.pairState?.withdrawDone).eq(0);
-            });
-            it("should set lastRebalanceNoSwap to 0 at the end", async () => {
-              const ret = await loadFixture(makeWithdrawAll);
-              const stateLast = ret.states[ret.states.length - 1];
-              expect(stateLast.pairState?.lastRebalanceNoSwap).eq(0);
-            });
-          });
-          describe('Move prices up, dont enter to pool after completion', function () {
-            let snapshot: string;
-            let builderResults: IBuilderResults;
-            before(async function () {
-              snapshot = await TimeUtils.snapshot();
-              builderResults = await prepareStrategy();
-            });
-            after(async function () {
-              await TimeUtils.rollback(snapshot);
-            });
-            async function makeWithdrawAll(): Promise<IMakeWithdrawTestResults> {
-              return makeWithdrawTest(builderResults, {
-                movePricesUp: true,
-                singleIteration: false,
-                entryToPool: ENTRY_TO_POOL_DISABLED,
-                planKind: PLAN_SWAP_REPAY,
-              });
-            }
-
-            it("should reduce locked amount to zero", async () => {
-              const ret = await loadFixture(makeWithdrawAll);
-              const [stateLast, ...rest] = [...ret.states].reverse();
-              console.log("stateLast", stateLast);
-              expect(stateLast.lockedInConverter).eq(0);
-            });
-            it("should close all debts", async () => {
-              const ret = await loadFixture(makeWithdrawAll);
-              const [stateLast, ...rest] = [...ret.states].reverse();
-              console.log("stateLast", stateLast);
-              expect(stateLast.converterDirect.amountsToRepay.length).eq(1);
-              expect(stateLast.converterDirect.amountsToRepay[0]).eq(0);
-
-              expect(stateLast.converterDirect.collaterals.length).eq(1);
-              expect(stateLast.converterDirect.collaterals[0]).eq(0);
-
-              expect(stateLast.converterReverse.amountsToRepay.length).eq(1);
-              expect(stateLast.converterReverse.amountsToRepay[0]).eq(0);
-
-              expect(stateLast.converterReverse.collaterals.length).eq(1);
-              expect(stateLast.converterReverse.collaterals[0]).eq(0);
-
-            });
-            it("should not enter to the pool at the end", async () => {
-              const ret = await loadFixture(makeWithdrawAll);
-              const [stateLast, ...rest] = [...ret.states].reverse();
-              expect(stateLast.strategy.liquidity).eq(0);
-            });
-            it("should set investedAssets to zero", async () => {
-              const ret = await loadFixture(makeWithdrawAll);
-              const [stateLast, ...rest] = [...ret.states].reverse();
-              // coverLoss can compensate loss by transferring of USDC/USDT on strategy balance
-              // so, even if we are going to convert all assets to underlying, we can have small amount of not-underlying on balance
-              expect(stateLast.strategy.investedAssets).lt(1);
-            });
-            it("should receive totalAssets on balance", async () => {
-              const ret = await loadFixture(makeWithdrawAll);
-              const [stateLast, ...rest] = [...ret.states].reverse();
-              expect(stateLast.strategy.totalAssets).approximately(stateLast.strategy.assetBalance, 1);
-            });
-          });
-          describe('Move prices down, enter to pool after completion', function () {
-            let snapshot: string;
-            let builderResults: IBuilderResults;
-            before(async function () {
-              snapshot = await TimeUtils.snapshot();
-              builderResults = await prepareStrategy();
-            });
-            after(async function () {
-              await TimeUtils.rollback(snapshot);
-            });
-            async function makeWithdrawAll(): Promise<IMakeWithdrawTestResults> {
-              return makeWithdrawTest(builderResults, {
-                movePricesUp: false,
-                singleIteration: false,
-                entryToPool: ENTRY_TO_POOL_IS_ALLOWED_IF_COMPLETED,
-                planKind: PLAN_SWAP_REPAY,
-                propNotUnderlying18: BigNumber.from(Misc.MAX_UINT), // use pool's proportions
-                countRebalances: strategyInfo.name === PLATFORM_ALGEBRA ? 1 : 2
-              });
-            }
-
-            it("should enter to the pool at the end", async () => {
-              const ret = await loadFixture(makeWithdrawAll);
-              const stateFirst = ret.states[0];
-              const stateLast = ret.states[ret.states.length - 1];
-              const statePrev = ret.states[ret.states.length - 2];
-              expect(statePrev.strategy.liquidity).approximately(0, 100); // ignore dust
-              expect(stateLast.strategy.liquidity / stateFirst.strategy.liquidity).gt(0.5);
-            });
-            it("should set expected investedAssets", async () => {
-              const ret = await loadFixture(makeWithdrawAll);
-              const stateFirst = ret.states[0];
-              const stateLast = ret.states[ret.states.length - 1];
-              expect(stateLast.strategy.investedAssets / stateFirst.strategy.investedAssets).gt(0.98);
-            });
-            it("should set expected totalAssets", async () => {
-              const ret = await loadFixture(makeWithdrawAll);
-              const uncoveredLoss = StateUtilsNum.getTotalUncoveredLoss(ret.states);
-              const stateFirst = ret.states[0];
-              const stateLast = ret.states[ret.states.length - 1];
-              expect(stateLast.vault.totalAssets + uncoveredLoss).approximately(stateFirst.vault.totalAssets, 100);
-            });
-          });
-          describe('Move prices down, dont enter to pool after completion', function () {
-            let snapshot: string;
-            let builderResults: IBuilderResults;
-            before(async function () {
-              snapshot = await TimeUtils.snapshot();
-              builderResults = await prepareStrategy();
-            });
-            after(async function () {
-              await TimeUtils.rollback(snapshot);
-            });
-            async function makeWithdrawAll(): Promise<IMakeWithdrawTestResults> {
-              return makeWithdrawTest(builderResults, {
-                movePricesUp: false,
-                singleIteration: false,
-                entryToPool: ENTRY_TO_POOL_IS_ALLOWED_IF_COMPLETED,
-                planKind: PLAN_SWAP_REPAY,
-                countRebalances: strategyInfo.name === PLATFORM_ALGEBRA ? 1 : 2
-              });
-            }
-
-            it("should reduce locked amount to zero", async () => {
-              const ret = await loadFixture(makeWithdrawAll);
-              const [stateLast, ...rest] = [...ret.states].reverse();
-              console.log("stateLast", stateLast);
-              expect(stateLast.lockedInConverter).eq(0);
-            });
-            it("should close all debts", async () => {
-              const ret = await loadFixture(makeWithdrawAll);
-              const [stateLast, ...rest] = [...ret.states].reverse();
-              console.log("stateLast", stateLast);
-              expect(stateLast.converterDirect.amountsToRepay.length).eq(1);
-              expect(stateLast.converterDirect.amountsToRepay[0]).eq(0);
-
-              expect(stateLast.converterDirect.collaterals.length).eq(1);
-              expect(stateLast.converterDirect.collaterals[0]).eq(0);
-
-              expect(stateLast.converterReverse.amountsToRepay.length).eq(1);
-              expect(stateLast.converterReverse.amountsToRepay[0]).eq(0);
-
-              expect(stateLast.converterReverse.collaterals.length).eq(1);
-              expect(stateLast.converterReverse.collaterals[0]).eq(0);
-
-            });
-            it("should not enter to the pool at the end", async () => {
-              const ret = await loadFixture(makeWithdrawAll);
-              const [stateLast, ...rest] = [...ret.states].reverse();
-              expect(stateLast.strategy.liquidity).eq(0);
-            });
-            it("should set investedAssets to zero", async () => {
-              const ret = await loadFixture(makeWithdrawAll);
-              const [stateLast, ...rest] = [...ret.states].reverse();
-              // coverLoss can compensate loss by transferring of USDC/USDT on strategy balance
-              // so, even if we are going to convert all assets to underlying, we can have small amount of not-underlying on balance
-              expect(stateLast.strategy.investedAssets).lt(5);
-            });
-            it("should receive totalAssets on balance", async () => {
-              const ret = await loadFixture(makeWithdrawAll);
-              const [stateLast, ...rest] = [...ret.states].reverse();
-              expect(stateLast.strategy.totalAssets).approximately(stateLast.strategy.assetBalance, 5);
-            });
-          });
-          describe("Full withdraw when fuse is triggered ON", () => {
-            const pathOut = `./tmp/${strategyInfo.name}-full-withdraw-fuse-on.csv`;
-            let snapshot: string;
-            let builderResults: IBuilderResults;
-            before(async function () {
-              snapshot = await TimeUtils.snapshot();
-              builderResults = await initialize();
-            });
-            after(async function () {
-              await TimeUtils.rollback(snapshot);
-            });
-            async function initialize(): Promise<IBuilderResults> {
-              const b = await prepareStrategy();
-              await PairBasedStrategyPrepareStateUtils.prepareTwistedDebts(
-                b, {
-                    movePricesUp: true,
-                    countRebalances: 1,
-                    swapAmountRatio: DEFAULT_SWAP_AMOUNT_RATIO,
-                    amountToDepositBySigner2: "100",
-                    amountToDepositBySigner: "2000"
-                  },
-                  pathOut,
-                  signer,
-                  signer2,
-              );
-              // prepare fuse
-              await PairBasedStrategyPrepareStateUtils.prepareFuse(b, true);
-              // enable fuse
-              await b.strategy.connect(signer).rebalanceNoSwaps(true, {gasLimit: 10_000_000});
-
-              return b;
-            }
-
-            async function makeWithdrawAll(): Promise<IMakeWithdrawTestResults> {
-              return makeWithdrawTest(builderResults, {
-                movePricesUp: true, // not used here
-                singleIteration: false,
-                entryToPool: ENTRY_TO_POOL_DISABLED,
-                planKind: PLAN_SWAP_REPAY,
-                propNotUnderlying18: BigNumber.from(0),
-                skipOverCollateralStep: true
-              });
-            }
-
-            it("initially should set fuse triggered ON", async () => {
-              const state = await PackedData.getDefaultState(builderResults.strategy);
-              expect(state.fuseStatus > FUSE_OFF_1).eq(true);
-            });
-            it("initially should set withdrawDone = 0", async () => {
-              const state = await PackedData.getDefaultState(builderResults.strategy);
-              expect(state.withdrawDone).eq(0);
-            });
-            it("should not enter to the pool at the end", async () => {
-              const ret = await loadFixture(makeWithdrawAll);
-              const stateLast = ret.states[ret.states.length - 1];
-              expect(stateLast.strategy.liquidity).lt(1000);
-            });
-            it("should set expected investedAssets", async () => {
-              const ret = await loadFixture(makeWithdrawAll);
-              const stateFirst = ret.states[0];
-              const stateLast = ret.states[ret.states.length - 1];
-              expect(stateLast.strategy.investedAssets).lt(1000);
-            });
-            it("should set expected totalAssets", async () => {
-              const ret = await loadFixture(makeWithdrawAll);
-              const uncoveredLoss = StateUtilsNum.getTotalUncoveredLoss(ret.states);
-              const stateFirst = ret.states[0];
-              const stateLast = ret.states[ret.states.length - 1];
-              expect(stateLast.vault.totalAssets + uncoveredLoss).approximately(stateFirst.vault.totalAssets, 100);
-            });
-            it("should set withdrawDone=1 at the end", async () => {
-              const ret = await loadFixture(makeWithdrawAll);
-              const stateFirst = ret.states[0];
-              const stateLast = ret.states[ret.states.length - 1];
-              expect(stateLast.pairState?.withdrawDone).eq(1);
-              expect(stateFirst.pairState?.withdrawDone).eq(0);
-            });
-            it("should set lastRebalanceNoSwap to 0 at the end", async () => {
-              const ret = await loadFixture(makeWithdrawAll);
-              const stateLast = ret.states[ret.states.length - 1];
-              expect(stateLast.pairState?.lastRebalanceNoSwap).eq(0);
-            });
-          });
-        });
-        describe("Use liquidator as aggregator", () => {
-          describe('Move prices up, dont enter to the pool', function () {
-            let snapshot: string;
-            let builderResults: IBuilderResults;
-            before(async function () {
-              snapshot = await TimeUtils.snapshot();
-              builderResults = await prepareStrategy();
-            });
-            after(async function () {
-              await TimeUtils.rollback(snapshot);
-            });
-            async function makeWithdrawAll(): Promise<IMakeWithdrawTestResults> {
-              return makeWithdrawTest(builderResults, {
-                movePricesUp: true,
-                singleIteration: false,
-                aggregator: MaticAddresses.TETU_LIQUIDATOR,
-                entryToPool: ENTRY_TO_POOL_DISABLED,
-                planKind: PLAN_SWAP_REPAY,
-              });
-            }
-
-            it("should reduce locked amount to zero", async () => {
-              const ret = await loadFixture(makeWithdrawAll);
-              const [stateLast, ...rest] = [...ret.states].reverse();
-              console.log("stateLast", stateLast);
-              expect(stateLast.lockedInConverter).eq(0);
-            });
-            it("should close all debts", async () => {
-              const ret = await loadFixture(makeWithdrawAll);
-              const [stateLast, ...rest] = [...ret.states].reverse();
-              console.log("stateLast", stateLast);
-              expect(stateLast.converterDirect.amountsToRepay.length).eq(1);
-              expect(stateLast.converterDirect.amountsToRepay[0]).eq(0);
-
-              expect(stateLast.converterDirect.collaterals.length).eq(1);
-              expect(stateLast.converterDirect.collaterals[0]).eq(0);
-
-              expect(stateLast.converterReverse.amountsToRepay.length).eq(1);
-              expect(stateLast.converterReverse.amountsToRepay[0]).eq(0);
-
-              expect(stateLast.converterReverse.collaterals.length).eq(1);
-              expect(stateLast.converterReverse.collaterals[0]).eq(0);
-
-            });
-            it("should not enter to the pool at the end", async () => {
-              const ret = await loadFixture(makeWithdrawAll);
-              const [stateLast, ...rest] = [...ret.states].reverse();
-              expect(stateLast.strategy.liquidity).eq(0);
-            });
-            it("should set investedAssets to zero", async () => {
-              const ret = await loadFixture(makeWithdrawAll);
-              const [stateLast, ...rest] = [...ret.states].reverse();
-              // coverLoss can compensate loss by transferring of USDC/USDT on strategy balance
-              // so, even if we are going to convert all assets to underlying, we can have small amount of not-underlying on balance
-              expect(stateLast.strategy.investedAssets).lt(1);
-            });
-            it("should receive totalAssets on balance", async () => {
-              const ret = await loadFixture(makeWithdrawAll);
-              const [stateLast, ...rest] = [...ret.states].reverse();
-              expect(stateLast.strategy.totalAssets).approximately(stateLast.strategy.assetBalance, 1);
-            });
-          });
-          describe('Move prices down, dont enter to the pool', function () {
-            let snapshot: string;
-            let builderResults: IBuilderResults;
-            before(async function () {
-              snapshot = await TimeUtils.snapshot();
-              builderResults = await prepareStrategy();
-            });
-            after(async function () {
-              await TimeUtils.rollback(snapshot);
-            });
-            async function makeWithdrawAll(): Promise<IMakeWithdrawTestResults> {
-              return makeWithdrawTest(builderResults, {
-                aggregator: MaticAddresses.TETU_LIQUIDATOR,
-                movePricesUp: false,
-                singleIteration: false,
-                entryToPool: ENTRY_TO_POOL_DISABLED,
-                planKind: PLAN_SWAP_REPAY,
-              });
-            }
-
-            it("should reduce locked amount to zero", async () => {
-              const ret = await loadFixture(makeWithdrawAll);
-              const [stateLast, ...rest] = [...ret.states].reverse();
-              console.log("stateLast", stateLast);
-              expect(stateLast.lockedInConverter).eq(0);
-            });
-            it("should close all debts", async () => {
-              const ret = await loadFixture(makeWithdrawAll);
-              const [stateLast, ...rest] = [...ret.states].reverse();
-              console.log("stateLast", stateLast);
-              expect(stateLast.converterDirect.amountsToRepay.length).eq(1);
-              expect(stateLast.converterDirect.amountsToRepay[0]).eq(0);
-
-              expect(stateLast.converterDirect.collaterals.length).eq(1);
-              expect(stateLast.converterDirect.collaterals[0]).eq(0);
-
-              expect(stateLast.converterReverse.amountsToRepay.length).eq(1);
-              expect(stateLast.converterReverse.amountsToRepay[0]).eq(0);
-
-              expect(stateLast.converterReverse.collaterals.length).eq(1);
-              expect(stateLast.converterReverse.collaterals[0]).eq(0);
-
-            });
-            it("should not enter to the pool at the end", async () => {
-              const ret = await loadFixture(makeWithdrawAll);
-              const [stateLast, ...rest] = [...ret.states].reverse();
-              expect(stateLast.strategy.liquidity).eq(0);
-            });
-            it("should set investedAssets to zero", async () => {
-              const ret = await loadFixture(makeWithdrawAll);
-              const [stateLast, ...rest] = [...ret.states].reverse();
-              // coverLoss can compensate loss by transferring of USDC/USDT on strategy balance
-              // so, even if we are going to convert all assets to underlying, we can have small amount of not-underlying on balance
-              expect(stateLast.strategy.investedAssets).lt(20);
-            });
-            it("should receive totalAssets on balance", async () => {
-              const ret = await loadFixture(makeWithdrawAll);
-              const [stateLast, ...rest] = [...ret.states].reverse();
-              expect(stateLast.strategy.totalAssets).approximately(stateLast.strategy.assetBalance, 20); // 10966 vs 10954
-            });
-          });
-        });
-      });
-    });
-  });
-
-  describe('withdraw - pure swap', function() {
-// todo
-  });
-
-=======
->>>>>>> 58773007
   describe('rebalanceNoSwaps', function() {
     interface IStrategyInfo {
       name: string,
