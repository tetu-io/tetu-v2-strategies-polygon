import { SignerWithAddress } from '@nomiclabs/hardhat-ethers/signers';
import chai from 'chai';
import { TimeUtils } from '../../../../scripts/utils/TimeUtils';
import { ethers } from 'hardhat';
import { DeployerUtils } from '../../../../scripts/utils/DeployerUtils';
import {
  ControllerV2__factory,
  IController__factory,
  IERC20__factory,
  IERC20Metadata,
  IERC20Metadata__factory,
  IStrategyV2,
  StrategyBaseV2__factory,
  StrategySplitterV2,
  TetuVaultV2,
  UniswapV3ConverterStrategy,
  UniswapV3ConverterStrategy__factory,
} from '../../../../typechain';
import { MaticAddresses } from '../../../../scripts/addresses/MaticAddresses';
import { Addresses } from '@tetu_io/tetu-contracts-v2/dist/scripts/addresses/addresses';
import { CoreAddresses } from '@tetu_io/tetu-contracts-v2/dist/scripts/models/CoreAddresses';
import { TokenUtils } from '../../../../scripts/utils/TokenUtils';
import { formatUnits, parseUnits } from 'ethers/lib/utils';
import { Misc } from '../../../../scripts/utils/Misc';
import { ConverterUtils } from '../../../baseUT/utils/ConverterUtils';
import { DeployerUtilsLocal } from '../../../../scripts/utils/DeployerUtilsLocal';
import { UniswapV3StrategyUtils } from '../../../UniswapV3StrategyUtils';
import {
  depositToVault,
  doHardWorkForStrategy,
  printVaultState,
  rebalanceUniv3Strategy,
  redeemFromVault,
} from '../../../StrategyTestUtils';
import { BigNumber } from 'ethers';
import {PriceOracleImitatorUtils} from "../../../baseUT/converter/PriceOracleImitatorUtils";
import {MockHelper} from "../../../baseUT/helpers/MockHelper";
import {Uniswapv3StateUtils} from "./utils/Uniswapv3StateUtils";


const { expect } = chai;

describe('univ3-converter-usdt-usdc-simple', function() {

  let snapshotBefore: string;
  let snapshot: string;

  let gov: SignerWithAddress;
  let signer: SignerWithAddress;
  let signer2: SignerWithAddress;

  let core: CoreAddresses;
  let strategy: UniswapV3ConverterStrategy;
  let vault: TetuVaultV2;
  let insurance: string;
  let splitter: StrategySplitterV2;
  let pool: string;
  let asset: string;
  let assetCtr: IERC20Metadata;
  let decimals: number;

  before(async function() {
    snapshotBefore = await TimeUtils.snapshot();
    [signer, signer2] = await ethers.getSigners();
    gov = await Misc.impersonate(MaticAddresses.GOV_ADDRESS);

    core = Addresses.getCore() as CoreAddresses;
    pool = MaticAddresses.UNISWAPV3_USDC_USDT_100;
    asset = MaticAddresses.USDC_TOKEN;
    assetCtr = IERC20Metadata__factory.connect(asset, signer);
    decimals = await IERC20Metadata__factory.connect(asset, gov).decimals();

    const data = await DeployerUtilsLocal.deployAndInitVaultAndStrategy(
      asset,
      'TetuV2_UniswapV3_USDC-USDT-0.01%',
      async(_splitterAddress: string) => {
        const _strategy = UniswapV3ConverterStrategy__factory.connect(
          await DeployerUtils.deployProxy(signer, 'UniswapV3ConverterStrategy'),
          gov,
        );

        await _strategy.init(
          core.controller,
          _splitterAddress,
          MaticAddresses.TETU_CONVERTER,
          pool,
          0,
          0,
        );

        return _strategy as unknown as IStrategyV2;
      },
      IController__factory.connect(core.controller, gov),
      gov,
      0,
      300,
      300,
      false,
    );

    vault = data.vault;
    strategy = UniswapV3ConverterStrategy__factory.connect(data.strategy.address, gov);
    splitter = data.splitter;
    insurance = await vault.insurance();

    // setup converter
    await ConverterUtils.whitelist([strategy.address]);
<<<<<<< HEAD
    const state = await strategy.getState();
    await PriceOracleImitatorUtils.uniswapV3(signer, await strategy.converter(), state.pool, state.tokenA);
=======
    const state = await strategy.getState()
    await PriceOracleImitatorUtils.uniswapV3(signer, state.pool, state.tokenA)
>>>>>>> 0c376b95
    // ---

    await IERC20__factory.connect(asset, signer).approve(vault.address, Misc.MAX_UINT);
    await IERC20__factory.connect(asset, signer2).approve(vault.address, Misc.MAX_UINT);

    await ControllerV2__factory.connect(core.controller, gov).registerOperator(signer.address);

    await vault.setWithdrawRequestBlocks(0);
  });

  after(async function() {
    await TimeUtils.rollback(snapshotBefore);
  });


  beforeEach(async function() {
    snapshot = await TimeUtils.snapshot();
  });

  afterEach(async function() {
    await TimeUtils.rollback(snapshot);
  });

  it('deposit and full exit should not change share price', async function() {
    const facade = await MockHelper.createUniswapV3LibFacade(signer); // we need it to generate IState

    await vault.setDoHardWorkOnInvest(false);
    await TokenUtils.getToken(asset, signer2.address, BigNumber.from(10000));
    await vault.connect(signer2).deposit(10000, signer2.address);

    const cycles = 3;
    const depositAmount1 = parseUnits('100000', decimals);
    await TokenUtils.getToken(asset, signer.address, depositAmount1.mul(cycles));

    const balanceBefore = +formatUnits(await assetCtr.balanceOf(signer.address), decimals);

    await printVaultState(
      vault,
      splitter,
      StrategyBaseV2__factory.connect(strategy.address, signer),
      assetCtr,
      decimals,
    );

    for (let i = 0; i < cycles; i++) {
      const pathOut = `./tmp/deposit_full_exit_states.${i}.csv`;
      console.log('------------------ CYCLE', i, '------------------');

      const sharePriceBefore = await vault.sharePrice();

      ///////////////////////////
      // DEPOSIT
      ///////////////////////////


      await depositToVault(vault, signer, depositAmount1, decimals, assetCtr, insurance);

      await printVaultState(
        vault,
        splitter,
        StrategyBaseV2__factory.connect(strategy.address, signer),
        assetCtr,
        decimals,
      );
      const state1 = await Uniswapv3StateUtils.getState(signer2, signer, strategy, vault, facade, "s1");

      expect(await strategy.investedAssets()).above(0);

      const sharePriceAfterDeposit = await vault.sharePrice();
      expect(sharePriceAfterDeposit).eq(sharePriceBefore);

      ///////////////////////////
      // WITHDRAW
      ///////////////////////////

      await redeemFromVault(vault, signer, 50, decimals, assetCtr, insurance);
      await printVaultState(
        vault,
        splitter,
        StrategyBaseV2__factory.connect(strategy.address, signer),
        assetCtr,
        decimals,
      );
      const state2 = await Uniswapv3StateUtils.getState(signer2, signer, strategy, vault, facade, "s2");
      await Uniswapv3StateUtils.saveListStatesToCSVColumns(pathOut, [state1, state2], true);

      const sharePriceAfterWithdraw = await vault.sharePrice();
      expect(sharePriceAfterWithdraw).approximately(sharePriceAfterDeposit, 100);

      await redeemFromVault(vault, signer, 99, decimals, assetCtr, insurance);
      await printVaultState(
        vault,
        splitter,
        StrategyBaseV2__factory.connect(strategy.address, signer),
        assetCtr,
        decimals,
      );
      const state3 = await Uniswapv3StateUtils.getState(signer2, signer, strategy, vault, facade, "s3");
      await Uniswapv3StateUtils.saveListStatesToCSVColumns(pathOut, [state1, state2, state3], true);

      const sharePriceAfterWithdraw2 = await vault.sharePrice();
      expect(sharePriceAfterWithdraw2).approximately(sharePriceAfterDeposit, 100);

      await redeemFromVault(vault, signer, 100, decimals, assetCtr, insurance);
      await printVaultState(
        vault,
        splitter,
        StrategyBaseV2__factory.connect(strategy.address, signer),
        assetCtr,
        decimals,
      );
      const state4 = await Uniswapv3StateUtils.getState(signer2, signer, strategy, vault, facade, "s4");
      await Uniswapv3StateUtils.saveListStatesToCSVColumns(pathOut, [state1, state2, state3, state4], true);

      const sharePriceAfterWithdraw3 = await vault.sharePrice();
      expect(sharePriceAfterWithdraw3).approximately(sharePriceAfterDeposit, 1000);
    }

    const balanceAfter = +formatUnits(await assetCtr.balanceOf(signer.address), decimals);
    console.log('balanceBefore', balanceBefore);
    console.log('balanceAfter', balanceAfter);
    expect(balanceAfter).approximately(balanceBefore - (+formatUnits(depositAmount1, 6) * 0.006 * cycles), cycles);

  });

  it('deposit and exit with hard works should not change share price with zero compound', async function() {
    const pathOut = `./tmp/deposit_exit_states.csv`;
    const facade = await MockHelper.createUniswapV3LibFacade(signer); // we need it to generate IState
    const states = [];

    await strategy.setFuseThreshold(parseUnits('1'));

    await vault.setDoHardWorkOnInvest(false);
    await TokenUtils.getToken(asset, signer2.address, parseUnits('1', 6));
    await vault.connect(signer2).deposit(parseUnits('1', 6), signer2.address);

    // todo test on higher value
    const cycles = 10;

    const depositAmount1 = parseUnits('10000', decimals);
    await TokenUtils.getToken(asset, signer.address, depositAmount1.mul(cycles));
    let swapAmount = parseUnits('500000', decimals);

    const balanceBefore = +formatUnits(await assetCtr.balanceOf(signer.address), decimals);

    for (let i = 0; i < cycles; i++) {
      const sharePriceBefore = await vault.sharePrice();
      console.log('------------------ CYCLE', i, '------------------');

      ///////////////////////////
      // DEPOSIT
      ///////////////////////////


      if (i % 3 === 0) {
        await depositToVault(vault, signer, depositAmount1, decimals, assetCtr, insurance);
        await printVaultState(
          vault,
          splitter,
          StrategyBaseV2__factory.connect(strategy.address, signer),
          assetCtr,
          decimals,
        );
      } else {
        await depositToVault(vault, signer, depositAmount1.div(2), decimals, assetCtr, insurance);
        await printVaultState(
          vault,
          splitter,
          StrategyBaseV2__factory.connect(strategy.address, signer),
          assetCtr,
          decimals,
        );
        await depositToVault(vault, signer, depositAmount1.div(2), decimals, assetCtr, insurance);
        await printVaultState(
          vault,
          splitter,
          StrategyBaseV2__factory.connect(strategy.address, signer),
          assetCtr,
          decimals,
        );
      }

      states.push(await Uniswapv3StateUtils.getState(signer2, signer, strategy, vault, facade,`d${i}`));
      await Uniswapv3StateUtils.saveListStatesToCSVColumns(pathOut, states, true);

      expect(await strategy.investedAssets()).above(0);

      await TimeUtils.advanceNBlocks(300);


      if (i % 2 === 0) {
        await UniswapV3StrategyUtils.movePriceUp(
          signer2,
          strategy.address,
          MaticAddresses.TETU_LIQUIDATOR_UNIV3_SWAPPER,
          swapAmount,
        );
      } else {
        await UniswapV3StrategyUtils.movePriceDown(
          signer2,
          strategy.address,
          MaticAddresses.TETU_LIQUIDATOR_UNIV3_SWAPPER,
          swapAmount,
        );
      }

      // we suppose the rebalance happens immediately when it needs
      if (await strategy.needRebalance()) {
        await rebalanceUniv3Strategy(strategy, signer, decimals);
        await printVaultState(
          vault,
          splitter,
          StrategyBaseV2__factory.connect(strategy.address, signer),
          assetCtr,
          decimals,
        );
      }

      states.push(await Uniswapv3StateUtils.getState(signer2, signer, strategy, vault, facade,`r${i}`));
      await Uniswapv3StateUtils.saveListStatesToCSVColumns(pathOut, states, true);

      if (i % 2 === 0) {
        const stateHardworkEvents = await doHardWorkForStrategy(
          splitter,
          StrategyBaseV2__factory.connect(strategy.address, signer),
          signer,
          decimals,
        );
        await printVaultState(
          vault,
          splitter,
          StrategyBaseV2__factory.connect(strategy.address, signer),
          assetCtr,
          decimals,
        );
        states.push(await Uniswapv3StateUtils.getState(signer2, signer, strategy, vault, facade,`h${i}`, stateHardworkEvents));
      }


      ///////////////////////////
      // WITHDRAW
      ///////////////////////////

      if (i % 7 === 0) {
        await redeemFromVault(vault, signer, 100, decimals, assetCtr, insurance);
        await printVaultState(
          vault,
          splitter,
          StrategyBaseV2__factory.connect(strategy.address, signer),
          assetCtr,
          decimals,
        );
      } else {
        await redeemFromVault(vault, signer, 50, decimals, assetCtr, insurance);
        await printVaultState(
          vault,
          splitter,
          StrategyBaseV2__factory.connect(strategy.address, signer),
          assetCtr,
          decimals,
        );
        await redeemFromVault(vault, signer, 100, decimals, assetCtr, insurance);
        await printVaultState(
          vault,
          splitter,
          StrategyBaseV2__factory.connect(strategy.address, signer),
          assetCtr,
          decimals,
        );
      }


      const sharePriceAfter = await vault.sharePrice();
      // zero compound
      expect(sharePriceAfter).approximately(sharePriceBefore, 10_000);

      // decrease swap amount slowly
      swapAmount = swapAmount.div(2);

      states.push(await Uniswapv3StateUtils.getState(signer2, signer, strategy, vault, facade,`w${i}`));
      await Uniswapv3StateUtils.saveListStatesToCSVColumns(pathOut, states, true);
    }

    const balanceAfter = +formatUnits(await assetCtr.balanceOf(signer.address), decimals);
    console.log('balanceBefore', balanceBefore);
    console.log('balanceAfter', balanceAfter);
    expect(balanceAfter)
      .approximately(balanceBefore - (+formatUnits(depositAmount1, 6) * 0.006 * cycles), 0.2 * cycles);

  });

});<|MERGE_RESOLUTION|>--- conflicted
+++ resolved
@@ -105,13 +105,8 @@
 
     // setup converter
     await ConverterUtils.whitelist([strategy.address]);
-<<<<<<< HEAD
-    const state = await strategy.getState();
-    await PriceOracleImitatorUtils.uniswapV3(signer, await strategy.converter(), state.pool, state.tokenA);
-=======
     const state = await strategy.getState()
     await PriceOracleImitatorUtils.uniswapV3(signer, state.pool, state.tokenA)
->>>>>>> 0c376b95
     // ---
 
     await IERC20__factory.connect(asset, signer).approve(vault.address, Misc.MAX_UINT);
