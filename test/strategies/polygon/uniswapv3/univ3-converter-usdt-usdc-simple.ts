import { SignerWithAddress } from '@nomiclabs/hardhat-ethers/signers';
import chai from 'chai';
import { TimeUtils } from '../../../../scripts/utils/TimeUtils';
import { ethers } from 'hardhat';
import { DeployerUtils } from '../../../../scripts/utils/DeployerUtils';
import {
  ControllerV2__factory,
  IController__factory,
  IERC20__factory,
  IERC20Metadata,
  IERC20Metadata__factory,
  IStrategyV2,
  StrategyBaseV2__factory,
  StrategySplitterV2,
  TetuVaultV2,
  UniswapV3ConverterStrategy,
  UniswapV3ConverterStrategy__factory,
} from '../../../../typechain';
import { MaticAddresses } from '../../../../scripts/addresses/MaticAddresses';
import { Addresses } from '@tetu_io/tetu-contracts-v2/dist/scripts/addresses/addresses';
import { CoreAddresses } from '@tetu_io/tetu-contracts-v2/dist/scripts/models/CoreAddresses';
import { TokenUtils } from '../../../../scripts/utils/TokenUtils';
import { formatUnits, parseUnits } from 'ethers/lib/utils';
import { Misc } from '../../../../scripts/utils/Misc';
import { ConverterUtils } from '../../../baseUT/utils/ConverterUtils';
import { DeployerUtilsLocal } from '../../../../scripts/utils/DeployerUtilsLocal';
import { UniswapV3StrategyUtils } from '../../../UniswapV3StrategyUtils';
import {
  depositToVault,
  doHardWorkForStrategy,
  printVaultState,
  rebalanceUniv3Strategy,
  redeemFromVault,
} from '../../../StrategyTestUtils';
import { BigNumber } from 'ethers';
<<<<<<< HEAD
import { PriceOracleImitatorUtils } from '../../../baseUT/converter/PriceOracleImitatorUtils';
=======
import {PriceOracleImitatorUtils} from "../../../baseUT/converter/PriceOracleImitatorUtils";
import {MockHelper} from "../../../baseUT/helpers/MockHelper";
import {Uniswapv3StateUtils} from "./utils/Uniswapv3StateUtils";
>>>>>>> 447537bb


const { expect } = chai;

describe('univ3-converter-usdt-usdc-simple', function() {

  let snapshotBefore: string;
  let snapshot: string;

  let gov: SignerWithAddress;
  let signer: SignerWithAddress;
  let signer2: SignerWithAddress;

  let core: CoreAddresses;
  let strategy: UniswapV3ConverterStrategy;
  let vault: TetuVaultV2;
  let insurance: string;
  let splitter: StrategySplitterV2;
  let pool: string;
  let asset: string;
  let assetCtr: IERC20Metadata;
  let decimals: number;
  // let priceOracleManager: IPriceOracleManager;


  before(async function() {
    snapshotBefore = await TimeUtils.snapshot();
    [signer, signer2] = await ethers.getSigners();
    gov = await Misc.impersonate(MaticAddresses.GOV_ADDRESS);

    core = Addresses.getCore() as CoreAddresses;
    pool = MaticAddresses.UNISWAPV3_USDC_USDT_100;
    asset = MaticAddresses.USDC_TOKEN;
    assetCtr = IERC20Metadata__factory.connect(asset, signer);
    decimals = await IERC20Metadata__factory.connect(asset, gov).decimals();

    const data = await DeployerUtilsLocal.deployAndInitVaultAndStrategy(
      asset,
      'TetuV2_UniswapV3_USDC-USDT-0.01%',
      async(_splitterAddress: string) => {
        const _strategy = UniswapV3ConverterStrategy__factory.connect(
          await DeployerUtils.deployProxy(signer, 'UniswapV3ConverterStrategy'),
          gov,
        );

        await _strategy.init(
          core.controller,
          _splitterAddress,
          MaticAddresses.TETU_CONVERTER,
          pool,
          0,
          0,
        );

        return _strategy as unknown as IStrategyV2;
      },
      IController__factory.connect(core.controller, gov),
      gov,
      0,
      300,
      300,
      false,
    );

    vault = data.vault;
    strategy = UniswapV3ConverterStrategy__factory.connect(data.strategy.address, gov);
    splitter = data.splitter;
    insurance = await vault.insurance();

    // setup converter
    await ConverterUtils.whitelist([strategy.address]);
    const state = await strategy.getState();
    await PriceOracleImitatorUtils.uniswapV3(signer, await strategy.converter(), state.pool, state.tokenA);
    // ---

    await IERC20__factory.connect(asset, signer).approve(vault.address, Misc.MAX_UINT);
    await IERC20__factory.connect(asset, signer2).approve(vault.address, Misc.MAX_UINT);

    await ControllerV2__factory.connect(core.controller, gov).registerOperator(signer.address);

    await vault.setWithdrawRequestBlocks(0);
  });

  after(async function() {
    await TimeUtils.rollback(snapshotBefore);
  });


  beforeEach(async function() {
    snapshot = await TimeUtils.snapshot();
  });

  afterEach(async function() {
    await TimeUtils.rollback(snapshot);
  });

  it('strategy specific name', async function() {
    expect(await strategy.strategySpecificName()).eq('UniV3 USDC/USDT-100');
  });

  it('deposit and full exit should not change share price', async function() {
    const facade = await MockHelper.createUniswapV3LibFacade(signer); // we need it to generate IState

    await vault.setDoHardWorkOnInvest(false);
    await TokenUtils.getToken(asset, signer2.address, BigNumber.from(10000));
    await vault.connect(signer2).deposit(10000, signer2.address);

    const cycles = 3;
    const depositAmount1 = parseUnits('100000', decimals);
    await TokenUtils.getToken(asset, signer.address, depositAmount1.mul(cycles));

    const balanceBefore = +formatUnits(await assetCtr.balanceOf(signer.address), decimals);

    await printVaultState(
      vault,
      splitter,
      StrategyBaseV2__factory.connect(strategy.address, signer),
      assetCtr,
      decimals,
    );

    for (let i = 0; i < cycles; i++) {
      const pathOut = `./tmp/deposit_full_exit_states.${i}.csv`;
      console.log('------------------ CYCLE', i, '------------------');

      const sharePriceBefore = await vault.sharePrice();

      ///////////////////////////
      // DEPOSIT
      ///////////////////////////


      await depositToVault(vault, signer, depositAmount1, decimals, assetCtr, insurance);

      await printVaultState(
        vault,
        splitter,
        StrategyBaseV2__factory.connect(strategy.address, signer),
        assetCtr,
        decimals,
      );
      const state1 = await Uniswapv3StateUtils.getState(signer2, signer, strategy, vault, facade, "s1");

      expect(await strategy.investedAssets()).above(0);

      const sharePriceAfterDeposit = await vault.sharePrice();
      expect(sharePriceAfterDeposit).eq(sharePriceBefore);

      ///////////////////////////
      // WITHDRAW
      ///////////////////////////

      await redeemFromVault(vault, signer, 50, decimals, assetCtr, insurance);
      await printVaultState(
        vault,
        splitter,
        StrategyBaseV2__factory.connect(strategy.address, signer),
        assetCtr,
        decimals,
      );
      const state2 = await Uniswapv3StateUtils.getState(signer2, signer, strategy, vault, facade, "s2");
      await Uniswapv3StateUtils.saveListStatesToCSVColumns(pathOut, [state1, state2], true);

      const sharePriceAfterWithdraw = await vault.sharePrice();
      expect(sharePriceAfterWithdraw).approximately(sharePriceAfterDeposit, 100);

      await redeemFromVault(vault, signer, 99, decimals, assetCtr, insurance);
      await printVaultState(
        vault,
        splitter,
        StrategyBaseV2__factory.connect(strategy.address, signer),
        assetCtr,
        decimals,
      );
      const state3 = await Uniswapv3StateUtils.getState(signer2, signer, strategy, vault, facade, "s3");
      await Uniswapv3StateUtils.saveListStatesToCSVColumns(pathOut, [state1, state2, state3], true);

      const sharePriceAfterWithdraw2 = await vault.sharePrice();
      expect(sharePriceAfterWithdraw2).approximately(sharePriceAfterDeposit, 100);

      await redeemFromVault(vault, signer, 100, decimals, assetCtr, insurance);
      await printVaultState(
        vault,
        splitter,
        StrategyBaseV2__factory.connect(strategy.address, signer),
        assetCtr,
        decimals,
      );
      const state4 = await Uniswapv3StateUtils.getState(signer2, signer, strategy, vault, facade, "s4");
      await Uniswapv3StateUtils.saveListStatesToCSVColumns(pathOut, [state1, state2, state3, state4], true);

      const sharePriceAfterWithdraw3 = await vault.sharePrice();
      expect(sharePriceAfterWithdraw3).approximately(sharePriceAfterDeposit, 1000);
    }

    const balanceAfter = +formatUnits(await assetCtr.balanceOf(signer.address), decimals);
    console.log('balanceBefore', balanceBefore);
    console.log('balanceAfter', balanceAfter);
    expect(balanceAfter).approximately(balanceBefore - (+formatUnits(depositAmount1, 6) * 0.006 * cycles), cycles);

  });

  it('deposit and exit with hard works should not change share price with zero compound', async function() {
    const pathOut = `./tmp/deposit_exit_states.csv`;
    const facade = await MockHelper.createUniswapV3LibFacade(signer); // we need it to generate IState
    const states = [];

    await strategy.setFuseThreshold(parseUnits('1'));

    await vault.setDoHardWorkOnInvest(false);
    await TokenUtils.getToken(asset, signer2.address, parseUnits('1', 6));
    await vault.connect(signer2).deposit(parseUnits('1', 6), signer2.address);

    // todo test on higher value
    const cycles = 10;

    const depositAmount1 = parseUnits('10000', decimals);
    await TokenUtils.getToken(asset, signer.address, depositAmount1.mul(cycles));
    let swapAmount = parseUnits('500000', decimals);

    const balanceBefore = +formatUnits(await assetCtr.balanceOf(signer.address), decimals);

    for (let i = 0; i < cycles; i++) {
      const sharePriceBefore = await vault.sharePrice();
      console.log('------------------ CYCLE', i, '------------------');

      ///////////////////////////
      // DEPOSIT
      ///////////////////////////


      if (i % 3 === 0) {
        await depositToVault(vault, signer, depositAmount1, decimals, assetCtr, insurance);
        await printVaultState(
          vault,
          splitter,
          StrategyBaseV2__factory.connect(strategy.address, signer),
          assetCtr,
          decimals,
        );
      } else {
        await depositToVault(vault, signer, depositAmount1.div(2), decimals, assetCtr, insurance);
        await printVaultState(
          vault,
          splitter,
          StrategyBaseV2__factory.connect(strategy.address, signer),
          assetCtr,
          decimals,
        );
        await depositToVault(vault, signer, depositAmount1.div(2), decimals, assetCtr, insurance);
        await printVaultState(
          vault,
          splitter,
          StrategyBaseV2__factory.connect(strategy.address, signer),
          assetCtr,
          decimals,
        );
      }

      states.push(await Uniswapv3StateUtils.getState(signer2, signer, strategy, vault, facade,`d${i}`));
      await Uniswapv3StateUtils.saveListStatesToCSVColumns(pathOut, states, true);

      expect(await strategy.investedAssets()).above(0);

      await TimeUtils.advanceNBlocks(300);


      if (i % 2 === 0) {
        await UniswapV3StrategyUtils.movePriceUp(
          signer2,
          strategy.address,
          MaticAddresses.TETU_LIQUIDATOR_UNIV3_SWAPPER,
          swapAmount,
        );
      } else {
        await UniswapV3StrategyUtils.movePriceDown(
          signer2,
          strategy.address,
          MaticAddresses.TETU_LIQUIDATOR_UNIV3_SWAPPER,
          swapAmount,
        );
      }

<<<<<<< HEAD
      // we suppose the rebalance happens immediately when it needs
      if (await strategy.needRebalance()) {
        await rebalanceUniv3Strategy(strategy, signer, decimals);
        await printVaultState(
          vault,
          splitter,
          StrategyBaseV2__factory.connect(strategy.address, signer),
          assetCtr,
          decimals,
        );
=======
      await rebalanceUniv3Strategy(strategy, signer, decimals);
      await printVaultState(
        vault,
        splitter,
        StrategyBaseV2__factory.connect(strategy.address, signer),
        assetCtr,
        decimals,
      );

      states.push(await Uniswapv3StateUtils.getState(signer2, signer, strategy, vault, facade,`r${i}`));
      await Uniswapv3StateUtils.saveListStatesToCSVColumns(pathOut, states, true);

      if (i % 5 === 0) {
        // todo currently we are suppose rebalance happens every major price change
>>>>>>> 447537bb
      }

      if (i % 2 === 0) {
        const stateHardworkEvents = await doHardWorkForStrategy(
          splitter,
          StrategyBaseV2__factory.connect(strategy.address, signer),
          signer,
          decimals,
        );
        await printVaultState(
          vault,
          splitter,
          StrategyBaseV2__factory.connect(strategy.address, signer),
          assetCtr,
          decimals,
        );
        states.push(await Uniswapv3StateUtils.getState(signer2, signer, strategy, vault, facade,`h${i}`, stateHardworkEvents));
      }


      ///////////////////////////
      // WITHDRAW
      ///////////////////////////

      if (i % 7 === 0) {
        await redeemFromVault(vault, signer, 100, decimals, assetCtr, insurance);
        await printVaultState(
          vault,
          splitter,
          StrategyBaseV2__factory.connect(strategy.address, signer),
          assetCtr,
          decimals,
        );
      } else {
        await redeemFromVault(vault, signer, 50, decimals, assetCtr, insurance);
        await printVaultState(
          vault,
          splitter,
          StrategyBaseV2__factory.connect(strategy.address, signer),
          assetCtr,
          decimals,
        );
        await redeemFromVault(vault, signer, 100, decimals, assetCtr, insurance);
        await printVaultState(
          vault,
          splitter,
          StrategyBaseV2__factory.connect(strategy.address, signer),
          assetCtr,
          decimals,
        );
      }


      const sharePriceAfter = await vault.sharePrice();
      // zero compound
      expect(sharePriceAfter).approximately(sharePriceBefore, 10_000);

<<<<<<< HEAD
      // decrease swap amount slowly
      swapAmount = swapAmount.div(2);
=======
      states.push(await Uniswapv3StateUtils.getState(signer2, signer, strategy, vault, facade,`w${i}`));
      await Uniswapv3StateUtils.saveListStatesToCSVColumns(pathOut, states, true);
>>>>>>> 447537bb
    }

    const balanceAfter = +formatUnits(await assetCtr.balanceOf(signer.address), decimals);
    console.log('balanceBefore', balanceBefore);
    console.log('balanceAfter', balanceAfter);
    expect(balanceAfter)
      .approximately(balanceBefore - (+formatUnits(depositAmount1, 6) * 0.006 * cycles), 0.2 * cycles);

  });

});<|MERGE_RESOLUTION|>--- conflicted
+++ resolved
@@ -33,13 +33,9 @@
   redeemFromVault,
 } from '../../../StrategyTestUtils';
 import { BigNumber } from 'ethers';
-<<<<<<< HEAD
-import { PriceOracleImitatorUtils } from '../../../baseUT/converter/PriceOracleImitatorUtils';
-=======
 import {PriceOracleImitatorUtils} from "../../../baseUT/converter/PriceOracleImitatorUtils";
 import {MockHelper} from "../../../baseUT/helpers/MockHelper";
 import {Uniswapv3StateUtils} from "./utils/Uniswapv3StateUtils";
->>>>>>> 447537bb
 
 
 const { expect } = chai;
@@ -323,7 +319,6 @@
         );
       }
 
-<<<<<<< HEAD
       // we suppose the rebalance happens immediately when it needs
       if (await strategy.needRebalance()) {
         await rebalanceUniv3Strategy(strategy, signer, decimals);
@@ -334,23 +329,10 @@
           assetCtr,
           decimals,
         );
-=======
-      await rebalanceUniv3Strategy(strategy, signer, decimals);
-      await printVaultState(
-        vault,
-        splitter,
-        StrategyBaseV2__factory.connect(strategy.address, signer),
-        assetCtr,
-        decimals,
-      );
+      }
 
       states.push(await Uniswapv3StateUtils.getState(signer2, signer, strategy, vault, facade,`r${i}`));
       await Uniswapv3StateUtils.saveListStatesToCSVColumns(pathOut, states, true);
-
-      if (i % 5 === 0) {
-        // todo currently we are suppose rebalance happens every major price change
->>>>>>> 447537bb
-      }
 
       if (i % 2 === 0) {
         const stateHardworkEvents = await doHardWorkForStrategy(
@@ -407,13 +389,11 @@
       // zero compound
       expect(sharePriceAfter).approximately(sharePriceBefore, 10_000);
 
-<<<<<<< HEAD
       // decrease swap amount slowly
       swapAmount = swapAmount.div(2);
-=======
+
       states.push(await Uniswapv3StateUtils.getState(signer2, signer, strategy, vault, facade,`w${i}`));
       await Uniswapv3StateUtils.saveListStatesToCSVColumns(pathOut, states, true);
->>>>>>> 447537bb
     }
 
     const balanceAfter = +formatUnits(await assetCtr.balanceOf(signer.address), decimals);
