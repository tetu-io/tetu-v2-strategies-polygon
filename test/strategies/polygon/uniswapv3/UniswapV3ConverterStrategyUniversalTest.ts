--- conflicted
+++ resolved
@@ -12,11 +12,7 @@
 import {ConverterUtils} from "../../../baseUT/utils/ConverterUtils";
 import {IUniversalStrategyInputParams} from "../../base/UniversalStrategyTest";
 import {
-<<<<<<< HEAD
-  IERC20Metadata__factory, IRebalancingStrategy__factory, IRebalancingV2Strategy__factory,
-=======
   IERC20Metadata__factory, IPairBasedDefaultStateProvider, IPairBasedDefaultStateProvider__factory,
->>>>>>> 5c588151
   IStrategyV2,
   TetuVaultV2,
   UniswapV3ConverterStrategy,
@@ -108,11 +104,7 @@
         ));
       },
       strategyInit: async(strategy: IStrategyV2, vault: TetuVaultV2, user: SignerWithAddress) => {
-<<<<<<< HEAD
-        const state = await PackedData.getDefaultState(IRebalancingV2Strategy__factory.connect(strategy.address, strategy.signer))
-=======
         const state = await PackedData.getDefaultState(IPairBasedDefaultStateProvider__factory.connect(strategy.address, strategy.provider))
->>>>>>> 5c588151
         const tokenADecimals = await IERC20Metadata__factory.connect(state.tokenA, user).decimals()
         const tokenBDecimals = await IERC20Metadata__factory.connect(state.tokenB, user).decimals()
         await StrategyTestUtils.setThresholds(
