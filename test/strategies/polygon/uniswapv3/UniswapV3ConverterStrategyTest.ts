--- conflicted
+++ resolved
@@ -26,11 +26,7 @@
 import { TokenUtils } from '../../../../scripts/utils/TokenUtils';
 import { MaticAddresses } from '../../../../scripts/addresses/MaticAddresses';
 import { config as dotEnvConfig } from 'dotenv';
-<<<<<<< HEAD
 import {ConverterUtils} from "../../../baseUT/utils/ConverterUtils";
-=======
-import { ConverterUtils } from '../../../baseUT/utils/ConverterUtils';
->>>>>>> 7ef241f5
 
 const { expect } = chai;
 
@@ -136,7 +132,6 @@
     );
     vault = data.vault.connect(signer);
     strategy = data.strategy as unknown as UniswapV3ConverterStrategy;
-    await ConverterUtils.addToWhitelist(signer, converterAddress, strategy.address);
 
     const strategyWMATICUSDC500Deployer = async(_splitterAddress: string) => {
       const _strategy = UniswapV3ConverterStrategy__factory.connect(
@@ -175,7 +170,6 @@
     );
     vault2 = data.vault.connect(signer);
     strategy2 = data.strategy as unknown as UniswapV3ConverterStrategy;
-    await ConverterUtils.addToWhitelist(signer, converterAddress, strategy2.address);
 
     const strategyUSDCUSDT100Deployer = async(_splitterAddress: string) => {
       const _strategy = UniswapV3ConverterStrategy__factory.connect(
@@ -213,7 +207,6 @@
     );
     vault3 = data.vault.connect(signer);
     strategy3 = data.strategy as unknown as UniswapV3ConverterStrategy;
-    await ConverterUtils.addToWhitelist(signer, converterAddress, strategy3.address);
 
     await TokenUtils.getToken(asset.address, signer.address, _100_000);
     // await TokenUtils.getToken(asset.address, signer2.address, _100_000);
@@ -314,7 +307,6 @@
       const platformVoter = await DeployerUtilsLocal.impersonate(await controller.platformVoter());
       await strategy2.connect(platformVoter).setCompoundRatio(100000); // 100%
       const converter = TetuConverter__factory.connect(getConverterAddress(), signer);
-      await ConverterUtils.addToWhitelist(signer, converter.address, strategy2.address);
       const converterController = IConverterController__factory.connect(await converter.controller(), signer);
       const converterGovernance = await DeployerUtilsLocal.impersonate(await converterController.governance());
       const borrowManager = IBorrowManager__factory.connect(
