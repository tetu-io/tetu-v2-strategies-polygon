// SPDX-License-Identifier: BUSL-1.1
pragma solidity 0.8.17;

import "./AlgebraLib.sol";
import "./AlgebraDebtLib.sol";
import "./AlgebraStrategyErrors.sol";
import "../../libs/AppLib.sol";
import "@tetu_io/tetu-contracts-v2/contracts/lib/StringLib.sol";
import "@tetu_io/tetu-contracts-v2/contracts/openzeppelin/SafeERC20.sol";
import "@tetu_io/tetu-converter/contracts/interfaces/IPriceOracle.sol";
import "../pair/PairBasedStrategyLogicLib.sol";

library AlgebraConverterStrategyLogicLib {
  using SafeERC20 for IERC20;

  //region ------------------------------------------------ Constants
  uint internal constant LIQUIDATOR_SWAP_SLIPPAGE_STABLE = 300;
  uint internal constant LIQUIDATOR_SWAP_SLIPPAGE_VOLATILE = 500;
  uint internal constant HARD_WORK_USD_FEE_THRESHOLD = 100;

  INonfungiblePositionManager internal constant ALGEBRA_NFT = INonfungiblePositionManager(0x8eF88E4c7CfbbaC1C163f7eddd4B578792201de6);
  IFarmingCenter internal constant FARMING_CENTER = IFarmingCenter(0x7F281A8cdF66eF5e9db8434Ec6D97acc1bc01E78);
  //endregion ------------------------------------------------ Constants

  //region ------------------------------------------------ Events
  event Rebalanced(uint loss, uint profitToCover, uint coveredByRewards);
  event RebalancedDebt(uint loss, uint profitToCover, uint coveredByRewards);
  event AlgebraFeesClaimed(uint fee0, uint fee1);
  event AlgebraRewardsClaimed(uint reward, uint bonusReward);
<<<<<<< HEAD
  //endregion ------------------------------------------------ Data types
=======
  /// @param loss Total amount of loss
  /// @param coveredByRewards Part of the loss covered by rewards
  event CoverLoss(uint loss, uint coveredByRewards);
  //endregion ------------------------------------------------ Events
>>>>>>> b2496444

  //region ------------------------------------------------ Data types

  struct State {
    PairBasedStrategyLogicLib.PairState pair;
    // additional (specific) state

    uint tokenId;
    // farming
    address rewardToken;
    address bonusRewardToken;
    uint256 startTime;
    uint256 endTime;

    /// @notice reserve space for future needs
    uint[10] __gap;
  }

  struct RebalanceLocal {
    /// @notice Fuse for token A and token B
    PairBasedStrategyLib.FuseStateParams fuseAB;
    ITetuConverter converter;
    IAlgebraPool pool;
    address tokenA;
    address tokenB;
    bool isStablePool;
    uint[2] liquidationThresholdsAB;

    bool fuseStatusChangedAB;
    PairBasedStrategyLib.FuseStatus fuseStatusAB;

    uint poolPrice;
    uint poolPriceAdjustment;
  }

  struct EnterLocalVariables {
    bool depositorSwapTokens;
    uint128 liquidity;
    uint tokenId;
    int24 lowerTick;
    int24 upperTick;
  }

  struct IsReadyToHardWorkLocal {
    address tokenA;
    address tokenB;
    uint rewardInTermOfTokenA;
    uint bonusRewardInTermOfTokenA;
    uint fee0;
    uint fee1;
  }

  struct ExitLocal {
    address strategyProfitHolder;
    uint128 liquidity;
    uint reward;
    uint bonusReward;
  }
  //endregion ------------------------------------------------ Data types

  //region ------------------------------------------------ Helpers

  /// @param controllerPool [controller, pool]
  /// @param fuseThresholds Fuse thresholds for tokens (stable pool only)
  function initStrategyState(
    State storage state,
    address[2] calldata controllerPool,
    int24 tickRange,
    int24 rebalanceTickRange,
    address asset_,
    bool isStablePool,
    uint[4] calldata fuseThresholds
  ) external {
    require(controllerPool[1] != address(0), AppErrors.ZERO_ADDRESS);
    address token0 = IAlgebraPool(controllerPool[1]).token0();
    address token1 = IAlgebraPool(controllerPool[1]).token1();

    int24[4] memory tickData;
    {
      int24 tickSpacing = AlgebraLib.tickSpacing();
      if (tickRange != 0) {
        require(tickRange == tickRange / tickSpacing * tickSpacing, AlgebraStrategyErrors.INCORRECT_TICK_RANGE);
        require(rebalanceTickRange == rebalanceTickRange / tickSpacing * tickSpacing, AlgebraStrategyErrors.INCORRECT_REBALANCE_TICK_RANGE);
      }
      tickData[0] = tickSpacing;
      (tickData[1], tickData[2]) = AlgebraDebtLib.calcTickRange(IAlgebraPool(controllerPool[1]), tickRange, tickSpacing);
      tickData[3] = rebalanceTickRange;
    }

    PairBasedStrategyLogicLib.setInitialDepositorValues(
      state.pair,
      [controllerPool[1], asset_, token0, token1],
      tickData,
      isStablePool,
      fuseThresholds
    );

    address liquidator = IController(controllerPool[0]).liquidator();
    IERC20(token0).approve(liquidator, type(uint).max);
    IERC20(token1).approve(liquidator, type(uint).max);
    IERC20(token0).approve(address(ALGEBRA_NFT), type(uint).max);
    IERC20(token1).approve(address(ALGEBRA_NFT), type(uint).max);
  }

  function initFarmingState(
    State storage state,
    IncentiveKey calldata key
  ) external {
    state.rewardToken = key.rewardToken;
    state.bonusRewardToken = key.bonusRewardToken;
    state.startTime = key.startTime;
    state.endTime = key.endTime;
  }

  function createSpecificName(PairBasedStrategyLogicLib.PairState storage pairState) external view returns (string memory) {
    return string(abi.encodePacked("Algebra ", IERC20Metadata(pairState.tokenA).symbol(), "/", IERC20Metadata(pairState.tokenB).symbol()));
  }

  function getIncentiveKey(State storage state) internal view returns (IncentiveKey memory) {
    return IncentiveKey(state.rewardToken, state.bonusRewardToken, state.pair.pool, state.startTime, state.endTime);
  }

  function getFees(State storage state) public view returns (uint fee0, uint fee1) {
    (fee0, fee1) = AlgebraLib.getFees(IAlgebraPool(state.pair.pool), ALGEBRA_NFT, state.tokenId);
  }

  function getPoolReserves(PairBasedStrategyLogicLib.PairState storage pairState) external view returns (
    uint[] memory reserves
  ) {
    reserves = new uint[](2);
    (uint160 sqrtRatioX96, , , , , ,) = IAlgebraPool(pairState.pool).globalState();

    (reserves[0], reserves[1]) = AlgebraLib.getAmountsForLiquidity(
      sqrtRatioX96,
      pairState.lowerTick,
      pairState.upperTick,
      pairState.totalLiquidity
    );

    if (pairState.depositorSwapTokens) {
      (reserves[0], reserves[1]) = (reserves[1], reserves[0]);
    }
  }

  /// @dev Gets the liquidator swap slippage based on the pool type (stable or volatile).
  /// @return The liquidator swap slippage percentage.
  function _getLiquidatorSwapSlippage(bool isStablePool) internal pure returns (uint) {
    return isStablePool ? LIQUIDATOR_SWAP_SLIPPAGE_STABLE : LIQUIDATOR_SWAP_SLIPPAGE_VOLATILE;
  }

  /// @notice Calculate proportions of the tokens for entry kind 1
  /// @param pool Pool instance.
  /// @param lowerTick The lower tick of the pool's main range.
  /// @param upperTick The upper tick of the pool's main range.
  /// @param depositorSwapTokens A boolean indicating if need to use token B instead of token A.
  /// @return prop0 Proportion onf token A. Any decimals are allowed, prop[0 or 1]/(prop0 + prop1) are important only
  /// @return prop1 Proportion onf token B. Any decimals are allowed, prop[0 or 1]/(prop0 + prop1) are important only
  function getEntryDataProportions(IAlgebraPool pool, int24 lowerTick, int24 upperTick, bool depositorSwapTokens) external view returns (uint, uint) {
    return AlgebraDebtLib.getEntryDataProportions(pool, lowerTick, upperTick, depositorSwapTokens);
  }
  //endregion ------------------------------------------------ Helpers

  //region ------------------------------------------------ Join the pool

  function enter(
    State storage state,
    uint[] memory amountsDesired_
  ) external returns (uint[] memory amountsConsumed, uint liquidityOut) {
    EnterLocalVariables memory vars = EnterLocalVariables({
      depositorSwapTokens : state.pair.depositorSwapTokens,
      liquidity : 0,
      tokenId : state.tokenId,
      lowerTick : state.pair.lowerTick,
      upperTick : state.pair.upperTick
    });

    (address token0, address token1) = vars.depositorSwapTokens
      ? (state.pair.tokenB, state.pair.tokenA)
      : (state.pair.tokenA, state.pair.tokenB);
    if (vars.depositorSwapTokens) {
      (amountsDesired_[0], amountsDesired_[1]) = (amountsDesired_[1], amountsDesired_[0]);
    }

    amountsConsumed = new uint[](2);

    if (vars.tokenId > 0) {
      (,,,,int24 nftLowerTick, int24 nftUpperTick,,,,,) = ALGEBRA_NFT.positions(vars.tokenId);
      if (nftLowerTick != vars.lowerTick || nftUpperTick != vars.upperTick) {
        ALGEBRA_NFT.burn(vars.tokenId);
        vars.tokenId = 0;
      }
    }

    IncentiveKey memory key = getIncentiveKey(state);

    if (vars.tokenId == 0) {
      (vars.tokenId, vars.liquidity, amountsConsumed[0], amountsConsumed[1]) = ALGEBRA_NFT.mint(INonfungiblePositionManager.MintParams(
        token0,
        token1,
        vars.lowerTick,
        vars.upperTick,
        amountsDesired_[0],
        amountsDesired_[1],
        0,
        0,
        address(this),
        block.timestamp
      ));

      state.tokenId = vars.tokenId;

      ALGEBRA_NFT.safeTransferFrom(address(this), address(FARMING_CENTER), vars.tokenId);
    } else {
      (vars.liquidity, amountsConsumed[0], amountsConsumed[1]) = ALGEBRA_NFT.increaseLiquidity(INonfungiblePositionManager.IncreaseLiquidityParams(
        vars.tokenId,
        amountsDesired_[0],
        amountsDesired_[1],
        0,
        0,
        block.timestamp
      ));

      if (state.pair.totalLiquidity > 0) {
        // get reward amounts
        (uint reward, uint bonusReward) = FARMING_CENTER.collectRewards(key, vars.tokenId);

        // exit farming (undeposit)
        FARMING_CENTER.exitFarming(key, vars.tokenId, false);

        // claim rewards and send to profit holder
        {
          address strategyProfitHolder = state.pair.strategyProfitHolder;

          if (reward > 0) {
            address token = state.rewardToken;
            reward = FARMING_CENTER.claimReward(token, address(this), 0, reward);
            IERC20(token).safeTransfer(strategyProfitHolder, reward);
          }
          if (bonusReward > 0) {
            address token = state.bonusRewardToken;
            bonusReward = FARMING_CENTER.claimReward(token, address(this), 0, bonusReward);
            IERC20(token).safeTransfer(strategyProfitHolder, bonusReward);
          }
        }
      } else {
        ALGEBRA_NFT.safeTransferFrom(address(this), address(FARMING_CENTER), vars.tokenId);
      }
    }

    FARMING_CENTER.enterFarming(key, vars.tokenId, 0, false);

    state.pair.totalLiquidity += vars.liquidity;
    liquidityOut = uint(vars.liquidity);
  }
  //endregion ------------------------------------------------ Join the pool

  //region ------------------------------------------------ Exit the pool

  /// @param emergency Emergency exit (only withdraw, don't claim any rewards or make any other additional actions)
  function exit(
    State storage state,
    uint128 liquidityAmountToExit,
    bool emergency
  ) external returns (uint[] memory amountsOut) {
    ExitLocal memory v;

    amountsOut = new uint[](2);
    v.strategyProfitHolder = state.pair.strategyProfitHolder;
    IncentiveKey memory key = getIncentiveKey(state);

    v.liquidity = state.pair.totalLiquidity;

    require(v.liquidity >= liquidityAmountToExit, AlgebraStrategyErrors.WRONG_LIQUIDITY);

    // we assume here, that liquidity is not zero (otherwise it doesn't worth to call exit)
    uint tokenId = state.tokenId;

    // get reward amounts
    if (! emergency) {
      (v.reward, v.bonusReward) = FARMING_CENTER.collectRewards(key, tokenId);
    }

    // exit farming (undeposit)
    FARMING_CENTER.exitFarming(getIncentiveKey(state), state.tokenId, false);

    // claim rewards and send to profit holder
    if (! emergency) {
      if (v.reward > 0) {
        address token = state.rewardToken;
        v.reward = FARMING_CENTER.claimReward(token, address(this), 0, v.reward);
        IERC20(token).safeTransfer(v.strategyProfitHolder, v.reward);
      }
      if (v.bonusReward > 0) {
        address token = state.bonusRewardToken;
        v.bonusReward = FARMING_CENTER.claimReward(token, address(this), 0, v.bonusReward);
        IERC20(token).safeTransfer(v.strategyProfitHolder, v.bonusReward);
      }
    }

    // withdraw nft
    FARMING_CENTER.withdrawToken(tokenId, address(this), '');

    // burn liquidity
    (amountsOut[0], amountsOut[1]) = ALGEBRA_NFT.decreaseLiquidity(INonfungiblePositionManager.DecreaseLiquidityParams(tokenId, liquidityAmountToExit, 0, 0, block.timestamp));

    {
      // collect tokens and fee
      (uint collected0, uint collected1) = ALGEBRA_NFT.collect(INonfungiblePositionManager.CollectParams(tokenId, address(this), type(uint128).max, type(uint128).max));

      uint fee0 = collected0 > amountsOut[0] ? (collected0 - amountsOut[0]) : 0;
      uint fee1 = collected1 > amountsOut[1] ? (collected1 - amountsOut[1]) : 0;

      emit AlgebraFeesClaimed(fee0, fee1);

      if (state.pair.depositorSwapTokens) {
        (amountsOut[0], amountsOut[1]) = (amountsOut[1], amountsOut[0]);
        (fee0, fee1) = (fee1, fee0);
      }

      // send fees to profit holder
      if (fee0 > 0) {
        IERC20(state.pair.tokenA).safeTransfer(v.strategyProfitHolder, fee0);
      }
      if (fee1 > 0) {
        IERC20(state.pair.tokenB).safeTransfer(v.strategyProfitHolder, fee1);
      }
    }

    v.liquidity -= liquidityAmountToExit;
    state.pair.totalLiquidity = v.liquidity;

    if (v.liquidity != 0) {
      ALGEBRA_NFT.safeTransferFrom(address(this), address(FARMING_CENTER), tokenId);
      FARMING_CENTER.enterFarming(key, tokenId, 0, false);
    }
  }

  function quoteExit(
    PairBasedStrategyLogicLib.PairState storage pairState,
    uint128 liquidityAmountToExit
  ) public view returns (uint[] memory amountsOut) {
    (uint160 sqrtRatioX96, , , , , ,) = IAlgebraPool(pairState.pool).globalState();
    amountsOut = new uint[](2);
    (amountsOut[0], amountsOut[1]) = AlgebraLib.getAmountsForLiquidity(
      sqrtRatioX96,
      pairState.lowerTick,
      pairState.upperTick,
      liquidityAmountToExit
    );
    if (pairState.depositorSwapTokens) {
      (amountsOut[0], amountsOut[1]) = (amountsOut[1], amountsOut[0]);
    }
  }
  //endregion ------------------------------------------------ Exit the pool

  //region ------------------------------------------------ Rewards

  function isReadyToHardWork(State storage state, ITetuConverter converter, address controller) external view returns (bool isReady) {
    IsReadyToHardWorkLocal memory v;
    v.tokenA = state.pair.tokenA;
    v.tokenB = state.pair.tokenB;
    address h = state.pair.strategyProfitHolder;

    if (state.pair.totalLiquidity != 0) {
      address rewardToken = state.rewardToken;
      address bonusRewardToken = state.bonusRewardToken;
      IncentiveKey memory key = getIncentiveKey(state);
      (uint reward, uint bonusReward) = FARMING_CENTER.eternalFarming().getRewardInfo(key, state.tokenId);
      reward += IERC20(rewardToken).balanceOf(h);
      bonusReward += IERC20(bonusRewardToken).balanceOf(h);
      ITetuLiquidator liquidator = ITetuLiquidator(IController(controller).liquidator());
      if (reward > 0) {
        v.rewardInTermOfTokenA = liquidator.getPrice(rewardToken, v.tokenA, reward);
      }
      if (v.bonusRewardInTermOfTokenA > 0) {
        v.bonusRewardInTermOfTokenA = liquidator.getPrice(bonusRewardToken, v.tokenA, bonusReward);
      }
      (v.fee0, v.fee1) = getFees(state);
    }

    // check claimable amounts and compare with thresholds
    if (state.pair.depositorSwapTokens) {
      (v.fee0, v.fee1) = (v.fee1, v.fee0);
    }

    v.fee0 += IERC20(v.tokenA).balanceOf(h);
    v.fee1 += IERC20(v.tokenB).balanceOf(h);

    IPriceOracle oracle = AppLib._getPriceOracle(converter);
    uint priceA = oracle.getAssetPrice(v.tokenA);
    uint priceB = oracle.getAssetPrice(v.tokenB);

    uint fee0USD = v.fee0 * priceA / 1e18;
    uint fee1USD = v.fee1 * priceB / 1e18;

    return
      fee0USD > HARD_WORK_USD_FEE_THRESHOLD
      || fee1USD > HARD_WORK_USD_FEE_THRESHOLD
      || v.rewardInTermOfTokenA * priceA / 1e18 > HARD_WORK_USD_FEE_THRESHOLD
      || v.bonusRewardInTermOfTokenA * priceA / 1e18 > HARD_WORK_USD_FEE_THRESHOLD
    ;
  }

  function claimRewards(State storage state) external returns (
    address[] memory tokensOut,
    uint[] memory amountsOut,
    uint[] memory balancesBefore
  ) {
    address strategyProfitHolder = state.pair.strategyProfitHolder;
    uint tokenId = state.tokenId;
    tokensOut = new address[](4);
    tokensOut[0] = state.pair.tokenA;
    tokensOut[1] = state.pair.tokenB;
    tokensOut[2] = state.rewardToken;
    tokensOut[3] = state.bonusRewardToken;

    balancesBefore = new uint[](4);
    for (uint i; i < tokensOut.length; i++) {
      balancesBefore[i] = IERC20(tokensOut[i]).balanceOf(address(this));
    }

    amountsOut = new uint[](4);
    if (tokenId > 0 && state.pair.totalLiquidity > 0) {
      (amountsOut[0], amountsOut[1]) = FARMING_CENTER.collect(INonfungiblePositionManager.CollectParams(tokenId, address(this), type(uint128).max, type(uint128).max));

      emit AlgebraFeesClaimed(amountsOut[0], amountsOut[1]);

      if (state.pair.depositorSwapTokens) {
        (amountsOut[0], amountsOut[1]) = (amountsOut[1], amountsOut[0]);
      }

      (amountsOut[2], amountsOut[3]) = FARMING_CENTER.collectRewards(getIncentiveKey(state), tokenId);

      if (amountsOut[2] > 0) {
        amountsOut[2] = FARMING_CENTER.claimReward(tokensOut[2], address(this), 0, amountsOut[2]);
      }

      if (amountsOut[3] > 0) {
        amountsOut[3] = FARMING_CENTER.claimReward(tokensOut[3], address(this), 0, amountsOut[3]);
      }

      emit AlgebraRewardsClaimed(amountsOut[2], amountsOut[3]);
    }

    for (uint i; i < tokensOut.length; ++i) {
      uint b = IERC20(tokensOut[i]).balanceOf(strategyProfitHolder);
      if (b > 0) {
        IERC20(tokensOut[i]).transferFrom(strategyProfitHolder, address(this), b);
        amountsOut[i] += b;
      }
    }
  }

  function calcEarned(address asset, address controller, address[] memory rewardTokens, uint[] memory amounts) external view returns (uint) {
    ITetuLiquidator liquidator = ITetuLiquidator(IController(controller).liquidator());
    uint len = rewardTokens.length;
    uint earned;
    for (uint i; i < len; ++i) {
      address token = rewardTokens[i];
      if (token == asset) {
        earned += amounts[i];
      } else {
        earned += liquidator.getPrice(rewardTokens[i], asset, amounts[i]);
      }
    }

    return earned;
  }
  //endregion ------------------------------------------------ Rewards

  //region ------------------------------------------------ Rebalance

  /// @notice Determine if the strategy needs to be rebalanced.
  /// @return needRebalance A boolean indicating if {rebalanceNoSwaps} should be called
  function needStrategyRebalance(PairBasedStrategyLogicLib.PairState storage pairState, ITetuConverter converter_) external view returns (
    bool needRebalance
  ) {
    address pool = pairState.pool;
    // poolPrice should have same decimals as a price from oracle == 18
    uint poolPriceAdjustment = PairBasedStrategyLib.getPoolPriceAdjustment(IERC20Metadata(pairState.tokenA).decimals());
    uint poolPrice = AlgebraLib.getPrice(pool, pairState.tokenB) * poolPriceAdjustment;
    (needRebalance, , ) = PairBasedStrategyLogicLib.needStrategyRebalance(
      pairState,
      converter_,
      AlgebraDebtLib.getCurrentTick(IAlgebraPool(pool)),
      poolPrice
    );
  }

  /// @notice Make rebalance without swaps (using borrowing only).
  /// @param converterLiquidator [TetuConverter, TetuLiquidator]
  /// @param checkNeedRebalance_ True if the function should ensure that the rebalance is required
  /// @param totalAssets_ Current value of totalAssets()
  /// @return tokenAmounts Token amounts for deposit. If length == 0 - rebalance wasn't made and no deposit is required.
  function rebalanceNoSwaps(
    IConverterStrategyBase.ConverterStrategyBaseState storage csbs,
    PairBasedStrategyLogicLib.PairState storage pairState,
    address[2] calldata converterLiquidator,
    uint totalAssets_,
    uint profitToCover,
    address splitter,
    bool checkNeedRebalance_,
    mapping(address => uint) storage liquidityThresholds_
  ) external returns (
    uint[] memory tokenAmounts
  ) {
    RebalanceLocal memory v;
    _initLocalVars(v, ITetuConverter(converterLiquidator[0]), pairState, liquidityThresholds_);
    v.poolPrice = AlgebraLib.getPrice(address(v.pool), pairState.tokenB) * v.poolPriceAdjustment;
    bool needRebalance;
    int24 tick = AlgebraDebtLib.getCurrentTick(v.pool);
    (needRebalance, v.fuseStatusChangedAB, v.fuseStatusAB) = PairBasedStrategyLogicLib.needStrategyRebalance(
      pairState,
      v.converter,
      tick,
      v.poolPrice
    );

    // update fuse status if necessary
    if (needRebalance) {
      // we assume here, that needRebalance is true if any fuse has changed state, see needStrategyRebalance impl
      PairBasedStrategyLogicLib.updateFuseStatus(pairState, v.fuseStatusChangedAB, v.fuseStatusAB);
    }

    require(!checkNeedRebalance_ || needRebalance, AlgebraStrategyErrors.NO_REBALANCE_NEEDED);

    // rebalancing debt, setting new tick range
    if (needRebalance) {
      AlgebraDebtLib.rebalanceNoSwaps(converterLiquidator, pairState, profitToCover, totalAssets_, splitter, v.liquidationThresholdsAB, tick);

      uint loss;
      (loss, tokenAmounts) = ConverterStrategyBaseLib2.getTokenAmountsPair(v.converter, totalAssets_, v.tokenA, v.tokenB, v.liquidationThresholdsAB);

      if (loss != 0) {
        ConverterStrategyBaseLib2.coverLossAndCheckResults(csbs, splitter, loss);
      }
      emit Rebalanced(loss, profitToCover, 0);
    }

    return tokenAmounts;
  }

  /// @notice Initialize {v} by state values
  function _initLocalVars(
    RebalanceLocal memory v,
    ITetuConverter converter_,
    PairBasedStrategyLogicLib.PairState storage pairState,
    mapping(address => uint) storage liquidityThresholds_
  ) internal view {
    v.pool = IAlgebraPool(pairState.pool);
    v.fuseAB = pairState.fuseAB;
    v.converter = converter_;
    v.tokenA = pairState.tokenA;
    v.tokenB = pairState.tokenB;
    v.isStablePool = pairState.isStablePool;
    v.liquidationThresholdsAB[0] = AppLib._getLiquidationThreshold(liquidityThresholds_[v.tokenA]);
    v.liquidationThresholdsAB[1] = AppLib._getLiquidationThreshold(liquidityThresholds_[v.tokenB]);
    uint poolPriceDecimals = IERC20Metadata(v.tokenA).decimals();
    v.poolPriceAdjustment = poolPriceDecimals < 18 ? 10**(18 - poolPriceDecimals) : 1;
  }

  /// @notice Get proportion of not-underlying in the pool, [0...1e18]
  ///         prop.underlying : prop.not.underlying = 1e18 - PropNotUnderlying18 : propNotUnderlying18
  function getPropNotUnderlying18(PairBasedStrategyLogicLib.PairState storage pairState) view external returns (uint) {
    // get pool proportions
    IAlgebraPool pool = IAlgebraPool(pairState.pool);
    bool depositorSwapTokens = pairState.depositorSwapTokens;
    (int24 newLowerTick, int24 newUpperTick) = AlgebraDebtLib._calcNewTickRange(pool, pairState.lowerTick, pairState.upperTick, pairState.tickSpacing);
    (uint consumed0, uint consumed1) = AlgebraDebtLib.getEntryDataProportions(pool, newLowerTick, newUpperTick, depositorSwapTokens);

    require(consumed0 + consumed1 > 0, AppErrors.ZERO_VALUE);
    return consumed1 * 1e18 / (consumed0 + consumed1);
  }
  //endregion ------------------------------------------------ Rebalance

  //region ------------------------------------------------ WithdrawByAgg
  /// @param addr_ [tokenToSwap, aggregator, controller, converter, splitter]
  /// @param values_ [amountToSwap_, profitToCover, oldTotalAssets, entryToPool]
  /// @return completed All debts were closed, leftovers were swapped to proper proportions
  /// @return tokenAmountsOut Amounts to be deposited to pool. This array is empty if no deposit allowed/required.
  function withdrawByAggStep(
    IConverterStrategyBase.ConverterStrategyBaseState storage csbs,
    address[5] calldata addr_,
    uint[4] calldata values_,
    bytes memory swapData,
    bytes memory planEntryData,
    PairBasedStrategyLogicLib.PairState storage pairState,
    mapping(address => uint) storage liquidationThresholds
  ) external returns (
    bool completed,
    uint[] memory tokenAmountsOut
  ) {
    address[2] memory tokens = [pairState.tokenA, pairState.tokenB];

    // Calculate amounts to be deposited to pool, calculate loss, fix profitToCover
    uint[] memory tokenAmounts;
    uint loss;
    (completed, tokenAmounts, loss) = PairBasedStrategyLogicLib.withdrawByAggStep(addr_, values_, swapData, planEntryData, tokens, liquidationThresholds);

    // cover loss
    if (loss != 0) {
      ConverterStrategyBaseLib2.coverLossAndCheckResults(
        csbs,
        addr_[4], // splitter
        loss
      );
    }
    emit RebalancedDebt(loss, values_[1], 0);

    // uint entryToPool = values_[3];
    if (values_[3] == PairBasedStrategyLib.ENTRY_TO_POOL_IS_ALLOWED
      || (values_[3] == PairBasedStrategyLib.ENTRY_TO_POOL_IS_ALLOWED_IF_COMPLETED && completed)
    ) {
      // We are going to enter to the pool: update lowerTick and upperTick, initialize tokenAmountsOut
      (pairState.lowerTick, pairState.upperTick) = AlgebraDebtLib._calcNewTickRange(
        IAlgebraPool(pairState.pool),
        pairState.lowerTick,
        pairState.upperTick,
        pairState.tickSpacing
      );
      tokenAmountsOut = tokenAmounts;
    }

    return (completed, tokenAmountsOut); // hide warning
  }
  //endregion ------------------------------------------------ WithdrawByAgg

}
<|MERGE_RESOLUTION|>--- conflicted
+++ resolved
@@ -27,14 +27,10 @@
   event RebalancedDebt(uint loss, uint profitToCover, uint coveredByRewards);
   event AlgebraFeesClaimed(uint fee0, uint fee1);
   event AlgebraRewardsClaimed(uint reward, uint bonusReward);
-<<<<<<< HEAD
-  //endregion ------------------------------------------------ Data types
-=======
   /// @param loss Total amount of loss
   /// @param coveredByRewards Part of the loss covered by rewards
   event CoverLoss(uint loss, uint coveredByRewards);
   //endregion ------------------------------------------------ Events
->>>>>>> b2496444
 
   //region ------------------------------------------------ Data types
 
