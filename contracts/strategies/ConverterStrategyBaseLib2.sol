--- conflicted
+++ resolved
@@ -15,10 +15,7 @@
 import "../libs/AppLib.sol";
 import "../libs/TokenAmountsLib.sol";
 import "../libs/ConverterEntryKinds.sol";
-<<<<<<< HEAD
-=======
 import "../interfaces/IConverterStrategyBase.sol";
->>>>>>> 1f6fefa4
 import "hardhat/console.sol";
 
 /// @notice Continuation of ConverterStrategyBaseLib (workaround for size limits)
@@ -491,12 +488,7 @@
 
     // calculate prices, decimals
     (v.prices, v.decs) = AppLib._getPricesAndDecs(AppLib._getPriceOracle(converter_), tokens, v.len);
-<<<<<<< HEAD
-    console.log("_calcInvestedAssets.prices.length", v.prices.length);
-    console.log("_calcInvestedAssets.decs.length", v.decs.length);
-=======
     console.log("_calcInvestedAssets.prices", v.prices[0], v.prices[1]);
->>>>>>> 1f6fefa4
 
     // A debt is registered below if we have X amount of asset, need to pay Y amount of the asset and X < Y
     // In this case: debt = Y - X, the order of tokens is the same as in {tokens} array
