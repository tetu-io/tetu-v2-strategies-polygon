--- conflicted
+++ resolved
@@ -19,11 +19,7 @@
 
   string public constant override NAME = "UniswapV3 Converter Strategy";
   string public constant override PLATFORM = AppPlatforms.UNIV3;
-<<<<<<< HEAD
-  string public constant override STRATEGY_VERSION = "1.1.1";
-=======
   string public constant override STRATEGY_VERSION = "1.2.0";
->>>>>>> 20846f94
 
   /////////////////////////////////////////////////////////////////////
   ///                INIT
@@ -206,42 +202,6 @@
   function _depositToPool(uint amount_, bool updateTotalAssetsBeforeInvest_) override internal virtual returns (
     uint strategyLoss
   ) {
-<<<<<<< HEAD
-    uint updatedInvestedAssets;
-    (updatedInvestedAssets, totalAssetsDelta) = _updateInvestedAssetsAndGetDelta(updateTotalAssetsBeforeInvest_);
-
-    // skip deposit for small amounts
-    if (amount_ > reinvestThresholdPercent * updatedInvestedAssets / REINVEST_THRESHOLD_DENOMINATOR) {
-      if (state.isFuseTriggered) {
-        uint[] memory tokenAmounts = new uint[](2);
-        tokenAmounts[0] = amount_;
-        emit OnDepositorEnter(tokenAmounts, tokenAmounts);
-        _updateBaseAmountsForAsset(state.tokenA, amount_, 0);
-      } else {
-        (address[] memory tokens, uint indexAsset) = _getTokens(asset);
-
-        // prepare array of amounts ready to deposit, borrow missed amounts
-        (uint[] memory amounts, uint[] memory borrowedAmounts, uint collateral) = _beforeDeposit(
-          converter,
-          amount_,
-          tokens,
-          indexAsset
-        );
-
-        // if something was borrowed
-        if (amounts[1] > 0) {
-          // make deposit, actually consumed amounts can be different from the desired amounts
-          (uint[] memory consumedAmounts,) = _depositorEnter(amounts);
-          emit OnDepositorEnter(amounts, consumedAmounts);
-
-          // adjust base-amounts
-          _updateBaseAmounts(tokens, borrowedAmounts, consumedAmounts, indexAsset, - int(collateral));
-        }
-      }
-
-      // adjust _investedAssets
-      _updateInvestedAssets();
-=======
     if (state.isFuseTriggered) {
       uint[] memory tokenAmounts = new uint[](2);
       tokenAmounts[0] = amount_;
@@ -249,7 +209,6 @@
       return 0;
     } else {
       return super._depositToPool(amount_, updateTotalAssetsBeforeInvest_);
->>>>>>> 20846f94
     }
   }
 }