// SPDX-License-Identifier: MIT
pragma solidity 0.8.17;

import "../../integrations/uniswap/IUniswapV3Pool.sol";
import "@tetu_io/tetu-contracts-v2/contracts/interfaces/IERC20Metadata.sol";

/// @title Uniswap V3 liquidity management helper
/// @notice Provides functions for computing liquidity amounts from token amounts and prices
library UniswapV3Lib {
  uint8 internal constant RESOLUTION = 96;
  uint internal constant Q96 = 0x1000000000000000000000000;
  uint private constant TWO_96 = 2 ** 96;
  /// @dev The minimum value that can be returned from #getSqrtRatioAtTick. Equivalent to getSqrtRatioAtTick(MIN_TICK)
  uint160 private constant MIN_SQRT_RATIO = 4295128739 + 1;
  /// @dev The maximum value that can be returned from #getSqrtRatioAtTick. Equivalent to getSqrtRatioAtTick(MAX_TICK)
  uint160 private constant MAX_SQRT_RATIO = 1461446703485210103287273052203988822378723970342 - 1;
  /// @dev The minimum tick that may be passed to #getSqrtRatioAtTick computed from log base 1.0001 of 2**-128
  int24 internal constant MIN_TICK = - 887272;
  /// @dev The maximum tick that may be passed to #getSqrtRatioAtTick computed from log base 1.0001 of 2**128
  int24 internal constant MAX_TICK = - MIN_TICK;

  struct PoolPosition {
    address pool;
    int24 lowerTick;
    int24 upperTick;
    uint128 liquidity;
    address owner;
  }

  function getTickSpacing(uint24 fee) external pure returns (int24) {
    if (fee == 10000) {
      return 200;
    }
    if (fee == 3000) {
      return 60;
    }
    if (fee == 500) {
      return 10;
    }
    return 1;
  }

  function getFees(PoolPosition memory position) public view returns (uint fee0, uint fee1) {
    bytes32 positionId = _getPositionId(position);
    IUniswapV3Pool pool = IUniswapV3Pool(position.pool);
    (, int24 tick, , , , ,) = pool.slot0();
    (, uint feeGrowthInside0Last, uint feeGrowthInside1Last, uint128 tokensOwed0, uint128 tokensOwed1) = pool.positions(positionId);
    fee0 = _computeFeesEarned(position, true, feeGrowthInside0Last, tick) + uint(tokensOwed0);
    fee1 = _computeFeesEarned(position, false, feeGrowthInside1Last, tick) + uint(tokensOwed1);
  }

  function addLiquidityPreview(address pool_, int24 lowerTick_, int24 upperTick_, uint amount0Desired_, uint amount1Desired_) external view returns (uint amount0Consumed, uint amount1Consumed, uint128 liquidityOut) {
    IUniswapV3Pool pool = IUniswapV3Pool(pool_);
    (uint160 sqrtRatioX96, , , , , ,) = pool.slot0();
    liquidityOut = getLiquidityForAmounts(sqrtRatioX96, lowerTick_, upperTick_, amount0Desired_, amount1Desired_);
    (amount0Consumed, amount1Consumed) = getAmountsForLiquidity(sqrtRatioX96, lowerTick_, upperTick_, liquidityOut);
  }

  /// @notice Computes the maximum amount of liquidity received for a given amount of token0, token1, the current
  /// pool prices and the prices at the tick boundaries
  function getLiquidityForAmounts(
    uint160 sqrtRatioX96,
    int24 lowerTick,
    int24 upperTick,
    uint amount0,
    uint amount1
  ) public pure returns (uint128 liquidity) {
    uint160 sqrtRatioAX96 = _getSqrtRatioAtTick(lowerTick);
    uint160 sqrtRatioBX96 = _getSqrtRatioAtTick(upperTick);
    if (sqrtRatioAX96 > sqrtRatioBX96) {
      (sqrtRatioAX96, sqrtRatioBX96) = (sqrtRatioBX96, sqrtRatioAX96);
    }

    if (sqrtRatioX96 <= sqrtRatioAX96) {
      liquidity = _getLiquidityForAmount0(sqrtRatioAX96, sqrtRatioBX96, amount0);
    } else if (sqrtRatioX96 < sqrtRatioBX96) {
      uint128 liquidity0 = _getLiquidityForAmount0(sqrtRatioX96, sqrtRatioBX96, amount0);
      uint128 liquidity1 = _getLiquidityForAmount1(sqrtRatioAX96, sqrtRatioX96, amount1);
      liquidity = liquidity0 < liquidity1 ? liquidity0 : liquidity1;
    } else {
      liquidity = _getLiquidityForAmount1(sqrtRatioAX96, sqrtRatioBX96, amount1);
    }
  }

  /// @notice Computes the token0 and token1 value for a given amount of liquidity, the current
  /// pool prices and the prices at the tick boundaries
  function getAmountsForLiquidity(
    uint160 sqrtRatioX96,
    int24 lowerTick,
    int24 upperTick,
    uint128 liquidity
  ) public pure returns (uint amount0, uint amount1) {
    uint160 sqrtRatioAX96 = _getSqrtRatioAtTick(lowerTick);
    uint160 sqrtRatioBX96 = _getSqrtRatioAtTick(upperTick);

    if (sqrtRatioAX96 > sqrtRatioBX96) {
      (sqrtRatioAX96, sqrtRatioBX96) = (sqrtRatioBX96, sqrtRatioAX96);
    }

    if (sqrtRatioX96 <= sqrtRatioAX96) {
      amount0 = _getAmount0ForLiquidity(sqrtRatioAX96, sqrtRatioBX96, liquidity);
    } else if (sqrtRatioX96 < sqrtRatioBX96) {
      amount0 = _getAmount0ForLiquidity(sqrtRatioX96, sqrtRatioBX96, liquidity);
      amount1 = _getAmount1ForLiquidity(sqrtRatioAX96, sqrtRatioX96, liquidity);
    } else {
      amount1 = _getAmount1ForLiquidity(sqrtRatioAX96, sqrtRatioBX96, liquidity);
    }
  }

  /// @notice Calculates floor(a×b÷denominator) with full precision. Throws if result overflows a uint or denominator == 0
  /// @param a The multiplicand
  /// @param b The multiplier
  /// @param denominator The divisor
  /// @return result The 256-bit result
  /// @dev Credit to Remco Bloemen under MIT license https://xn--2-umb.com/21/muldiv
  function mulDiv(
    uint a,
    uint b,
    uint denominator
  ) public pure returns (uint result) {
  unchecked {
    // 512-bit multiply [prod1 prod0] = a * b
    // Compute the product mod 2**256 and mod 2**256 - 1
    // then use the Chinese Remainder Theorem to reconstruct
    // the 512 bit result. The result is stored in two 256
    // variables such that product = prod1 * 2**256 + prod0
    uint prod0;
    // Least significant 256 bits of the product
    uint prod1;
    // Most significant 256 bits of the product
    assembly {
      let mm := mulmod(a, b, not(0))
      prod0 := mul(a, b)
      prod1 := sub(sub(mm, prod0), lt(mm, prod0))
    }

    // Handle non-overflow cases, 256 by 256 division
    if (prod1 == 0) {
      require(denominator > 0);
      assembly {
        result := div(prod0, denominator)
      }
      return result;
    }

    // Make sure the result is less than 2**256.
    // Also prevents denominator == 0
    require(denominator > prod1);

    ///////////////////////////////////////////////
    // 512 by 256 division.
    ///////////////////////////////////////////////

    // Make division exact by subtracting the remainder from [prod1 prod0]
    // Compute remainder using mulmod
    uint remainder;
    assembly {
      remainder := mulmod(a, b, denominator)
    }
    // Subtract 256 bit number from 512 bit number
    assembly {
      prod1 := sub(prod1, gt(remainder, prod0))
      prod0 := sub(prod0, remainder)
    }

    // Factor powers of two out of denominator
    // Compute largest power of two divisor of denominator.
    // Always >= 1.
    // EDIT for 0.8 compatibility:
    // see: https://ethereum.stackexchange.com/questions/96642/unary-operator-cannot-be-applied-to-type-uint
    uint twos = denominator & (~denominator + 1);

    // Divide denominator by power of two
    assembly {
      denominator := div(denominator, twos)
    }

    // Divide [prod1 prod0] by the factors of two
    assembly {
      prod0 := div(prod0, twos)
    }
    // Shift in bits from prod1 into prod0. For this we need
    // to flip `twos` such that it is 2**256 / twos.
    // If twos is zero, then it becomes one
    assembly {
      twos := add(div(sub(0, twos), twos), 1)
    }
    prod0 |= prod1 * twos;

    // Invert denominator mod 2**256
    // Now that denominator is an odd number, it has an inverse
    // modulo 2**256 such that denominator * inv = 1 mod 2**256.
    // Compute the inverse by starting with a seed that is correct
    // correct for four bits. That is, denominator * inv = 1 mod 2**4
    uint inv = (3 * denominator) ^ 2;
    // Now use Newton-Raphson iteration to improve the precision.
    // Thanks to Hensel's lifting lemma, this also works in modular
    // arithmetic, doubling the correct bits in each step.
    inv *= 2 - denominator * inv;
    // inverse mod 2**8
    inv *= 2 - denominator * inv;
    // inverse mod 2**16
    inv *= 2 - denominator * inv;
    // inverse mod 2**32
    inv *= 2 - denominator * inv;
    // inverse mod 2**64
    inv *= 2 - denominator * inv;
    // inverse mod 2**128
    inv *= 2 - denominator * inv;
    // inverse mod 2**256

    // Because the division is now exact we can divide by multiplying
    // with the modular inverse of denominator. This will give us the
    // correct result modulo 2**256. Since the precoditions guarantee
    // that the outcome is less than 2**256, this is the final result.
    // We don't need to compute the high bits of the result and prod1
    // is no longer required.
    result = prod0 * inv;
    return result;
  }
  }

  /// @notice Calculates ceil(a×b÷denominator) with full precision. Throws if result overflows a uint or denominator == 0
  /// @param a The multiplicand
  /// @param b The multiplier
  /// @param denominator The divisor
  /// @return result The 256-bit result
  function mulDivRoundingUp(
    uint a,
    uint b,
    uint denominator
  ) internal pure returns (uint result) {
    result = mulDiv(a, b, denominator);
    if (mulmod(a, b, denominator) > 0) {
      require(result < type(uint).max);
      result++;
    }
  }

  /// @notice Calculates price in pool
  function getPrice(address pool_, address tokenIn) public view returns (uint) {
    IUniswapV3Pool pool = IUniswapV3Pool(pool_);
    address token0 = pool.token0();
    address token1 = pool.token1();

    uint tokenInDecimals = tokenIn == token0 ? IERC20Metadata(token0).decimals() : IERC20Metadata(token1).decimals();
    uint tokenOutDecimals = tokenIn == token1 ? IERC20Metadata(token0).decimals() : IERC20Metadata(token1).decimals();
    (uint160 sqrtPriceX96,,,,,,) = pool.slot0();

    uint divider = tokenOutDecimals < 18 ? _max(10 ** tokenOutDecimals / 10 ** tokenInDecimals, 1) : 1;

    uint priceDigits = _countDigits(uint(sqrtPriceX96));
    uint purePrice;
    uint precision;
    if (tokenIn == token0) {
      precision = 10 ** ((priceDigits < 29 ? 29 - priceDigits : 0) + tokenInDecimals);
      uint part = uint(sqrtPriceX96) * precision / TWO_96;
      purePrice = part * part;
    } else {
      precision = 10 ** ((priceDigits > 29 ? priceDigits - 29 : 0) + tokenInDecimals);
      uint part = TWO_96 * precision / uint(sqrtPriceX96);
      purePrice = part * part;
    }
    return purePrice / divider / precision / (precision > 1e18 ? (precision / 1e18) : 1);
  }

  /// @notice Computes the amount of liquidity received for a given amount of token0 and price range
  /// @dev Calculates amount0 * (sqrt(upper) * sqrt(lower)) / (sqrt(upper) - sqrt(lower)).
  /// @param sqrtRatioAX96 A sqrt price
  /// @param sqrtRatioBX96 Another sqrt price
  /// @param amount0 The amount0 being sent in
  /// @return liquidity The amount of returned liquidity
  function _getLiquidityForAmount0(uint160 sqrtRatioAX96, uint160 sqrtRatioBX96, uint amount0) internal pure returns (uint128 liquidity) {
    if (sqrtRatioAX96 > sqrtRatioBX96) {
      (sqrtRatioAX96, sqrtRatioBX96) = (sqrtRatioBX96, sqrtRatioAX96);
    }
    uint intermediate = mulDiv(sqrtRatioAX96, sqrtRatioBX96, Q96);
    return _toUint128(mulDiv(amount0, intermediate, sqrtRatioBX96 - sqrtRatioAX96));
  }

  /// @notice Computes the amount of liquidity received for a given amount of token1 and price range
  /// @dev Calculates amount1 / (sqrt(upper) - sqrt(lower)).
  /// @param sqrtRatioAX96 A sqrt price
  /// @param sqrtRatioBX96 Another sqrt price
  /// @param amount1 The amount1 being sent in
  /// @return liquidity The amount of returned liquidity
  function _getLiquidityForAmount1(uint160 sqrtRatioAX96, uint160 sqrtRatioBX96, uint amount1) internal pure returns (uint128 liquidity) {
    if (sqrtRatioAX96 > sqrtRatioBX96) {
      (sqrtRatioAX96, sqrtRatioBX96) = (sqrtRatioBX96, sqrtRatioAX96);
    }
    return _toUint128(mulDiv(amount1, Q96, sqrtRatioBX96 - sqrtRatioAX96));
  }

  /// @notice Computes the amount of token0 for a given amount of liquidity and a price range
  /// @param sqrtRatioAX96 A sqrt price
  /// @param sqrtRatioBX96 Another sqrt price
  /// @param liquidity The liquidity being valued
  /// @return amount0 The amount0
  function _getAmount0ForLiquidity(uint160 sqrtRatioAX96, uint160 sqrtRatioBX96, uint128 liquidity) internal pure returns (uint amount0) {
    if (sqrtRatioAX96 > sqrtRatioBX96) {
      (sqrtRatioAX96, sqrtRatioBX96) = (sqrtRatioBX96, sqrtRatioAX96);
    }
    return mulDivRoundingUp(1, mulDivRoundingUp(uint(liquidity) << RESOLUTION, sqrtRatioBX96 - sqrtRatioAX96, sqrtRatioBX96), sqrtRatioAX96);
  }

  /// @notice Computes the amount of token1 for a given amount of liquidity and a price range
  /// @param sqrtRatioAX96 A sqrt price
  /// @param sqrtRatioBX96 Another sqrt price
  /// @param liquidity The liquidity being valued
  /// @return amount1 The amount1
  function _getAmount1ForLiquidity(uint160 sqrtRatioAX96, uint160 sqrtRatioBX96, uint128 liquidity) internal pure returns (uint amount1) {
    if (sqrtRatioAX96 > sqrtRatioBX96) {
      (sqrtRatioAX96, sqrtRatioBX96) = (sqrtRatioBX96, sqrtRatioAX96);
    }
    return mulDivRoundingUp(liquidity, sqrtRatioBX96 - sqrtRatioAX96, Q96);
  }

  function _computeFeesEarned(
    PoolPosition memory position,
    bool isZero,
    uint feeGrowthInsideLast,
    int24 tick
  ) internal view returns (uint fee) {
    IUniswapV3Pool pool = IUniswapV3Pool(position.pool);
    uint feeGrowthOutsideLower;
    uint feeGrowthOutsideUpper;
    uint feeGrowthGlobal;
    if (isZero) {
      feeGrowthGlobal = pool.feeGrowthGlobal0X128();
      (,, feeGrowthOutsideLower,,,,,) = pool.ticks(position.lowerTick);
      (,, feeGrowthOutsideUpper,,,,,) = pool.ticks(position.upperTick);
    } else {
      feeGrowthGlobal = pool.feeGrowthGlobal1X128();
      (,,, feeGrowthOutsideLower,,,,) = pool.ticks(position.lowerTick);
      (,,, feeGrowthOutsideUpper,,,,) = pool.ticks(position.upperTick);
    }

  unchecked {
    // calculate fee growth below
    uint feeGrowthBelow;
    if (tick >= position.lowerTick) {
      feeGrowthBelow = feeGrowthOutsideLower;
    } else {
      feeGrowthBelow = feeGrowthGlobal - feeGrowthOutsideLower;
    }

    // calculate fee growth above
    uint feeGrowthAbove;
    if (tick < position.upperTick) {
      feeGrowthAbove = feeGrowthOutsideUpper;
    } else {
      feeGrowthAbove = feeGrowthGlobal - feeGrowthOutsideUpper;
    }

    uint feeGrowthInside =
    feeGrowthGlobal - feeGrowthBelow - feeGrowthAbove;
    fee = mulDiv(
      position.liquidity,
      feeGrowthInside - feeGrowthInsideLast,
      0x100000000000000000000000000000000
    );
  }
  }

  /// @notice Calculates sqrt(1.0001^tick) * 2^96
  /// @dev Throws if |tick| > max tick
  /// @param tick The input tick for the above formula
  /// @return sqrtPriceX96 A Fixed point Q64.96 number representing the sqrt of the ratio of the two assets (token1/token0)
  /// at the given tick
  function _getSqrtRatioAtTick(int24 tick)
  internal
  pure
  returns (uint160 sqrtPriceX96)
  {
    uint256 absTick =
    tick < 0 ? uint256(- int256(tick)) : uint256(int256(tick));

    // EDIT: 0.8 compatibility
    require(absTick <= uint256(int256(MAX_TICK)), "T");

    uint256 ratio =
    absTick & 0x1 != 0
    ? 0xfffcb933bd6fad37aa2d162d1a594001
    : 0x100000000000000000000000000000000;
    if (absTick & 0x2 != 0)
      ratio = (ratio * 0xfff97272373d413259a46990580e213a) >> 128;
    if (absTick & 0x4 != 0)
      ratio = (ratio * 0xfff2e50f5f656932ef12357cf3c7fdcc) >> 128;
    if (absTick & 0x8 != 0)
      ratio = (ratio * 0xffe5caca7e10e4e61c3624eaa0941cd0) >> 128;
    if (absTick & 0x10 != 0)
      ratio = (ratio * 0xffcb9843d60f6159c9db58835c926644) >> 128;
    if (absTick & 0x20 != 0)
      ratio = (ratio * 0xff973b41fa98c081472e6896dfb254c0) >> 128;
    if (absTick & 0x40 != 0)
      ratio = (ratio * 0xff2ea16466c96a3843ec78b326b52861) >> 128;
    if (absTick & 0x80 != 0)
      ratio = (ratio * 0xfe5dee046a99a2a811c461f1969c3053) >> 128;
    if (absTick & 0x100 != 0)
      ratio = (ratio * 0xfcbe86c7900a88aedcffc83b479aa3a4) >> 128;
    if (absTick & 0x200 != 0)
      ratio = (ratio * 0xf987a7253ac413176f2b074cf7815e54) >> 128;
    if (absTick & 0x400 != 0)
      ratio = (ratio * 0xf3392b0822b70005940c7a398e4b70f3) >> 128;
    if (absTick & 0x800 != 0)
      ratio = (ratio * 0xe7159475a2c29b7443b29c7fa6e889d9) >> 128;
    if (absTick & 0x1000 != 0)
      ratio = (ratio * 0xd097f3bdfd2022b8845ad8f792aa5825) >> 128;
    if (absTick & 0x2000 != 0)
      ratio = (ratio * 0xa9f746462d870fdf8a65dc1f90e061e5) >> 128;
    if (absTick & 0x4000 != 0)
      ratio = (ratio * 0x70d869a156d2a1b890bb3df62baf32f7) >> 128;
    if (absTick & 0x8000 != 0)
      ratio = (ratio * 0x31be135f97d08fd981231505542fcfa6) >> 128;
    if (absTick & 0x10000 != 0)
      ratio = (ratio * 0x9aa508b5b7a84e1c677de54f3e99bc9) >> 128;
    if (absTick & 0x20000 != 0)
      ratio = (ratio * 0x5d6af8dedb81196699c329225ee604) >> 128;
    if (absTick & 0x40000 != 0)
      ratio = (ratio * 0x2216e584f5fa1ea926041bedfe98) >> 128;
    if (absTick & 0x80000 != 0)
      ratio = (ratio * 0x48a170391f7dc42444e8fa2) >> 128;

    if (tick > 0) ratio = type(uint256).max / ratio;

    // this divides by 1<<32 rounding up to go from a Q128.128 to a Q128.96.
    // we then downcast because we know the result always fits within 160 bits due to our tick input constraint
    // we round up in the division so getTickAtSqrtRatio of the output price is always consistent
    sqrtPriceX96 = uint160(
      (ratio >> 32) + (ratio % (1 << 32) == 0 ? 0 : 1)
    );
  }

  /// @notice Calculates the greatest tick value such that getRatioAtTick(tick) <= ratio
  /// @dev Throws in case sqrtPriceX96 < MIN_SQRT_RATIO, as MIN_SQRT_RATIO is the lowest value getRatioAtTick may
  /// ever return.
  /// @param sqrtPriceX96 The sqrt ratio for which to compute the tick as a Q64.96
  /// @return tick The greatest tick for which the ratio is less than or equal to the input ratio
  function _getTickAtSqrtRatio(uint160 sqrtPriceX96) internal pure returns (int24 tick) {
    // second inequality must be < because the price can never reach the price at the max tick
    require(
      sqrtPriceX96 >= MIN_SQRT_RATIO && sqrtPriceX96 < MAX_SQRT_RATIO,
      "R"
    );
    uint256 ratio = uint256(sqrtPriceX96) << 32;

    uint256 r = ratio;
    uint256 msb = 0;

    assembly {
      let f := shl(7, gt(r, 0xFFFFFFFFFFFFFFFFFFFFFFFFFFFFFFFF))
      msb := or(msb, f)
      r := shr(f, r)
    }
    assembly {
      let f := shl(6, gt(r, 0xFFFFFFFFFFFFFFFF))
      msb := or(msb, f)
      r := shr(f, r)
    }
    assembly {
      let f := shl(5, gt(r, 0xFFFFFFFF))
      msb := or(msb, f)
      r := shr(f, r)
    }
    assembly {
      let f := shl(4, gt(r, 0xFFFF))
      msb := or(msb, f)
      r := shr(f, r)
    }
    assembly {
      let f := shl(3, gt(r, 0xFF))
      msb := or(msb, f)
      r := shr(f, r)
    }
    assembly {
      let f := shl(2, gt(r, 0xF))
      msb := or(msb, f)
      r := shr(f, r)
    }
    assembly {
      let f := shl(1, gt(r, 0x3))
      msb := or(msb, f)
      r := shr(f, r)
    }
    assembly {
      let f := gt(r, 0x1)
      msb := or(msb, f)
    }

    if (msb >= 128) r = ratio >> (msb - 127);
    else r = ratio << (127 - msb);

    int256 log_2 = (int256(msb) - 128) << 64;

    assembly {
      r := shr(127, mul(r, r))
      let f := shr(128, r)
      log_2 := or(log_2, shl(63, f))
      r := shr(f, r)
    }
    assembly {
      r := shr(127, mul(r, r))
      let f := shr(128, r)
      log_2 := or(log_2, shl(62, f))
      r := shr(f, r)
    }
    assembly {
      r := shr(127, mul(r, r))
      let f := shr(128, r)
      log_2 := or(log_2, shl(61, f))
      r := shr(f, r)
    }
    assembly {
      r := shr(127, mul(r, r))
      let f := shr(128, r)
      log_2 := or(log_2, shl(60, f))
      r := shr(f, r)
    }
    assembly {
      r := shr(127, mul(r, r))
      let f := shr(128, r)
      log_2 := or(log_2, shl(59, f))
      r := shr(f, r)
    }
    assembly {
      r := shr(127, mul(r, r))
      let f := shr(128, r)
      log_2 := or(log_2, shl(58, f))
      r := shr(f, r)
    }
    assembly {
      r := shr(127, mul(r, r))
      let f := shr(128, r)
      log_2 := or(log_2, shl(57, f))
      r := shr(f, r)
    }
    assembly {
      r := shr(127, mul(r, r))
      let f := shr(128, r)
      log_2 := or(log_2, shl(56, f))
      r := shr(f, r)
    }
    assembly {
      r := shr(127, mul(r, r))
      let f := shr(128, r)
      log_2 := or(log_2, shl(55, f))
      r := shr(f, r)
    }
    assembly {
      r := shr(127, mul(r, r))
      let f := shr(128, r)
      log_2 := or(log_2, shl(54, f))
      r := shr(f, r)
    }
    assembly {
      r := shr(127, mul(r, r))
      let f := shr(128, r)
      log_2 := or(log_2, shl(53, f))
      r := shr(f, r)
    }
    assembly {
      r := shr(127, mul(r, r))
      let f := shr(128, r)
      log_2 := or(log_2, shl(52, f))
      r := shr(f, r)
    }
    assembly {
      r := shr(127, mul(r, r))
      let f := shr(128, r)
      log_2 := or(log_2, shl(51, f))
      r := shr(f, r)
    }
    assembly {
      r := shr(127, mul(r, r))
      let f := shr(128, r)
      log_2 := or(log_2, shl(50, f))
    }

    tick = _getFinalTick(log_2, sqrtPriceX96);
  }

  function _getFinalTick(int256 log_2, uint160 sqrtPriceX96) internal pure returns (int24 tick) {
    // 128.128 number
    int256 log_sqrt10001 = log_2 * 255738958999603826347141;

    int24 tickLow =
    int24(
      (log_sqrt10001 - 3402992956809132418596140100660247210) >> 128
    );
    int24 tickHi =
    int24(
      (log_sqrt10001 + 291339464771989622907027621153398088495) >> 128
    );

    tick = (tickLow == tickHi)
    ? tickLow
<<<<<<< HEAD
    : ( // we need round brackets for npm.run.coverage
    _getSqrtRatioAtTick(tickHi) <= sqrtPriceX96
      ? tickHi
      : tickLow
    );
=======
    : (_getSqrtRatioAtTick(tickHi) <= sqrtPriceX96
    ? tickHi
    : tickLow);
>>>>>>> 2bad64f7
  }

  function _getPositionId(PoolPosition memory position) internal pure returns (bytes32) {
    return keccak256(abi.encodePacked(position.owner, position.lowerTick, position.upperTick));
  }

  function _countDigits(uint n) internal pure returns (uint) {
    if (n == 0) {
      return 0;
    }
    uint count = 0;
    while (n != 0) {
      n = n / 10;
      ++count;
    }
    return count;
  }

  function _min(uint a, uint b) internal pure returns (uint) {
    return a < b ? a : b;
  }

  function _max(uint a, uint b) internal pure returns (uint) {
    return a > b ? a : b;
  }

  function _toUint128(uint x) private pure returns (uint128 y) {
    require((y = uint128(x)) == x);
  }
}<|MERGE_RESOLUTION|>--- conflicted
+++ resolved
@@ -594,17 +594,9 @@
 
     tick = (tickLow == tickHi)
     ? tickLow
-<<<<<<< HEAD
-    : ( // we need round brackets for npm.run.coverage
-    _getSqrtRatioAtTick(tickHi) <= sqrtPriceX96
-      ? tickHi
-      : tickLow
-    );
-=======
     : (_getSqrtRatioAtTick(tickHi) <= sqrtPriceX96
     ? tickHi
     : tickLow);
->>>>>>> 2bad64f7
   }
 
   function _getPositionId(PoolPosition memory position) internal pure returns (bytes32) {
