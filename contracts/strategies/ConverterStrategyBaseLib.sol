--- conflicted
+++ resolved
@@ -1005,15 +1005,10 @@
       }
     }
 
-<<<<<<< HEAD
-    return amountsOut;
-=======
     // todo need to somehow calculate additional amountsToConvert_ if we will withdraw not enough
     // todo it should cover a rare case when user exit from the vault before rebalance
     // todo however, if user will exit between rebalances and the gap will be lower than withdraw fee, we will put the fee to vault balance and increase share price
-
-    return amountOut;
->>>>>>> a953a9f6
+    return amountsOut;
   }
 
   /////////////////////////////////////////////////////////////////////
