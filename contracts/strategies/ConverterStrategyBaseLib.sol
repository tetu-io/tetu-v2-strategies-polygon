--- conflicted
+++ resolved
@@ -4,16 +4,9 @@
 import "@tetu_io/tetu-contracts-v2/contracts/interfaces/ITetuLiquidator.sol";
 import "@tetu_io/tetu-contracts-v2/contracts/interfaces/IForwarder.sol";
 import "@tetu_io/tetu-contracts-v2/contracts/strategy/StrategyLib.sol";
-<<<<<<< HEAD
 import "@tetu_io/tetu-contracts-v2/contracts/openzeppelin/Math.sol";
-import "../interfaces/converter/IPriceOracle.sol";
-import "../interfaces/converter/ITetuConverter.sol";
-import "../interfaces/converter/IConverterController.sol";
-import "../interfaces/converter/EntryKinds.sol";
-=======
 import "@tetu_io/tetu-converter/contracts/interfaces/IPriceOracle.sol";
 import "@tetu_io/tetu-converter/contracts/interfaces/ITetuConverter.sol";
->>>>>>> 2bad64f7
 import "../libs/AppErrors.sol";
 import "../libs/AppLib.sol";
 import "../libs/TokenAmountsLib.sol";
@@ -99,29 +92,17 @@
   /////////////////////////////////////////////////////////////////////
 
   /// @notice approx one month for average block time 2 sec
-<<<<<<< HEAD
-  uint private constant _LOAN_PERIOD_IN_BLOCKS = 30 days / 2;
-  uint private constant _REWARD_LIQUIDATION_SLIPPAGE = 5_000; // 5%
-  uint private constant COMPOUND_DENOMINATOR = 100_000;
-  uint private constant DENOMINATOR = 100_000;
-  uint private constant _ASSET_LIQUIDATION_SLIPPAGE = 500; // 0.5% todo decrease to 0.3%
-  uint private constant PRICE_IMPACT_TOLERANCE = 2_000; // 2% todo decrease to 0.3%
-  /// @notice borrow/collateral amount cannot be less than given number of tokens
-  uint private constant DEFAULT_OPEN_POSITION_AMOUNT_IN_THRESHOLD = 10;
-  /// @notice Allow to swap more then required (i.e. 1_000 => +1%) inside {swapToGivenAmount}
-  ///         to avoid additional swap if the swap will return amount a bit less than we expected
-  uint internal constant OVERSWAP = PRICE_IMPACT_TOLERANCE + _ASSET_LIQUIDATION_SLIPPAGE;
-
-=======
   uint internal constant _LOAN_PERIOD_IN_BLOCKS = 30 days / 2;
   uint internal constant _REWARD_LIQUIDATION_SLIPPAGE = 5_000; // 5%
   uint internal constant COMPOUND_DENOMINATOR = 100_000;
-  uint internal constant FEE_DENOMINATOR = 100_000;
+  uint internal constant DENOMINATOR = 100_000;
   uint internal constant _ASSET_LIQUIDATION_SLIPPAGE = 300;
   uint internal constant PRICE_IMPACT_TOLERANCE = 300;
   /// @notice borrow/collateral amount cannot be less than given number of tokens
   uint internal constant DEFAULT_OPEN_POSITION_AMOUNT_IN_THRESHOLD = 10;
->>>>>>> 2bad64f7
+  /// @notice Allow to swap more then required (i.e. 1_000 => +1%) inside {swapToGivenAmount}
+  ///         to avoid additional swap if the swap will return amount a bit less than we expected
+  uint internal constant OVERSWAP = PRICE_IMPACT_TOLERANCE + _ASSET_LIQUIDATION_SLIPPAGE;
 
   /////////////////////////////////////////////////////////////////////
   ///                         Events
