--- conflicted
+++ resolved
@@ -1150,16 +1150,6 @@
     uint[] memory expectedMainAssetAmounts,
     mapping(address => uint) storage liquidationThresholds_
   ) external returns (uint expectedAmount) {
-<<<<<<< HEAD
-    console.log("makeRequestedAmount.amountsToConvert_.length", amountsToConvert_.length);
-    console.log("makeRequestedAmount.amountsToConvert_[0]", amountsToConvert_[0]);
-    console.log("makeRequestedAmount.amountsToConvert_[1]", amountsToConvert_[1]);
-    console.log("makeRequestedAmount.amountsToConvert_[2]", amountsToConvert_[2]);
-    console.log("makeRequestedAmount.indexAsset_", indexAsset_);
-    console.log("makeRequestedAmount.requestedAmount", requestedAmount);
-    console.log("makeRequestedAmount.expectedMainAssetAmounts.length", expectedMainAssetAmounts.length);
-=======
->>>>>>> 4676d0a7
 
     DataSetLocal memory v = DataSetLocal({
       len: tokens_.length,
@@ -1178,18 +1168,12 @@
     uint[] memory expectedMainAssetAmounts,
     mapping(address => uint) storage liquidationThresholds_
   ) internal returns (uint expectedAmount) {
-    console.log("_makeRequestedAmount.1");
     // get the total expected amount
     for (uint i; i < d_.len; i = AppLib.uncheckedInc(i)) {
       expectedAmount += expectedMainAssetAmounts[i];
     }
-    console.log("_makeRequestedAmount.2");
 
     uint[] memory _liquidationThresholds = _getLiquidationThresholds(liquidationThresholds_, d_.tokens, d_.len);
-<<<<<<< HEAD
-    console.log("_makeRequestedAmount.3");
-=======
->>>>>>> 4676d0a7
     // we shouldn't repay a debt twice, it's inefficient
     // suppose, we have usdt = 1 and we need to convert it to usdc, then get additional usdt=10 and make second repay
     // But: we shouldn't make repay(1) and than repay(10), we should make single repay(11)
@@ -1199,11 +1183,9 @@
     if (requestedAmount != type(uint).max
       && expectedAmount > requestedAmount * (AppLib.GAP_CONVERSION + AppLib.DENOMINATOR) / AppLib.DENOMINATOR
     ) {
-      console.log("_makeRequestedAmount.4");
       // amountsToConvert_ are enough to get requestedAmount
       _convertAfterWithdraw(d_, _liquidationThresholds, amountsToConvert_);
     } else {
-      console.log("_makeRequestedAmount.5");
       uint balance = IERC20(d_.tokens[d_.indexAsset]).balanceOf(address(this));
       requestedAmount = requestedAmount > balance
         ? requestedAmount - balance
@@ -1218,7 +1200,6 @@
         + expectedMainAssetAmounts[d_.indexAsset];
     }
 
-    console.log("_makeRequestedAmount.6");
     return expectedAmount;
   }
   //endregion-------------------------------------------- Make requested amount
