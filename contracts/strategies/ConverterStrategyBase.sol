// SPDX-License-Identifier: MIT
pragma solidity 0.8.17;

import "@tetu_io/tetu-contracts-v2/contracts/strategy/StrategyBaseV3.sol";
import "@tetu_io/tetu-converter/contracts/interfaces/ITetuConverterCallback.sol";
import "./ConverterStrategyBaseLib.sol";
import "./ConverterStrategyBaseLib2.sol";
import "./DepositorBase.sol";

/////////////////////////////////////////////////////////////////////
///                        TERMS
///  Main asset == underlying: the asset deposited to the vault by users
///  Secondary assets: all assets deposited to the internal pool except the main asset
/////////////////////////////////////////////////////////////////////

/// @title Abstract contract for base Converter strategy functionality
/// @notice All depositor assets must be correlated (ie USDC/USDT/DAI)
/// @author bogdoslav, dvpublic, a17
abstract contract ConverterStrategyBase is ITetuConverterCallback, DepositorBase, StrategyBaseV3 {
  using SafeERC20 for IERC20;

  //region -------------------------------------------------------- DATA TYPES
  struct ConverterStrategyBaseState {
    /// @dev Amount of underlying assets invested to the pool.
    uint investedAssets;

    /// @dev Linked Tetu Converter
    ITetuConverter converter;

    /// @notice Percent of asset amount that can be not invested, it's allowed to just keep it on balance
    ///         decimals = {DENOMINATOR}
    /// @dev We need this threshold to avoid numerous conversions of small amounts
    uint reinvestThresholdPercent;
  }

  struct WithdrawUniversalLocal {
    bool all;
    uint[] reservesBeforeWithdraw;
    uint totalSupplyBeforeWithdraw;
    uint depositorLiquidity;
    uint liquidityAmountToWithdraw;
    uint assetPrice;
    uint[] amountsToConvert;
    uint expectedTotalMainAssetAmount;
    uint[] expectedMainAssetAmounts;
    uint investedAssetsAfterWithdraw;
    uint balanceAfterWithdraw;
    address[] tokens;
    address asset;
    uint indexAsset;
    uint balanceBefore;
    uint[] withdrawnAmounts;
    ITetuConverter converter;
  }
  //endregion -------------------------------------------------------- DATA TYPES

  //region -------------------------------------------------------- CONSTANTS

  /// @dev Version of this contract. Adjust manually on each code modification.
  string public constant CONVERTER_STRATEGY_BASE_VERSION = "2.0.0";

  /// @notice 1% gap to cover possible liquidation inefficiency
  /// @dev We assume that: conversion-result-calculated-by-prices - liquidation-result <= the-gap
  uint internal constant GAP_CONVERSION = 1_000;
  uint internal constant DENOMINATOR = 100_000;
  //endregion -------------------------------------------------------- CONSTANTS

  //region -------------------------------------------------------- VARIABLES
  /////////////////////////////////////////////////////////////////////
  //                Keep names and ordering!
  // Add only in the bottom and don't forget to decrease gap variable
  /////////////////////////////////////////////////////////////////////

  /// @notice Minimum token amounts that can be liquidated
  /// @dev These thresholds are used to workaround dust problems in many other cases, not during liquidation only
  mapping(address => uint) public liquidationThresholds;

  /// @notice Internal variables of ConverterStrategyBase
  ConverterStrategyBaseState internal _csbs;
  //endregion -------------------------------------------------------- VARIABLES

  //region -------------------------------------------------------- Getters
  function converter() external view returns (ITetuConverter) {
    return _csbs.converter;
  }

  function reinvestThresholdPercent() external view returns (uint) {
    return _csbs.reinvestThresholdPercent;
  }
  //endregion -------------------------------------------------------- Getters

  //region -------------------------------------------------------- Events
  event OnDepositorEnter(uint[] amounts, uint[] consumedAmounts);
  event OnDepositorExit(uint liquidityAmount, uint[] withdrawnAmounts);
  event OnDepositorEmergencyExit(uint[] withdrawnAmounts);
  event OnHardWorkEarnedLost(
    uint investedAssetsNewPrices,
    uint earnedByPrices,
    uint earnedHandleRewards,
    uint lostHandleRewards,
    uint earnedDeposit,
    uint lostDeposit
  );
  //endregion -------------------------------------------------------- Events

  //region -------------------------------------------------------- Initialization and configuration

  /// @notice Initialize contract after setup it as proxy implementation
  function __ConverterStrategyBase_init(
    address controller_,
    address splitter_,
    address converter_
  ) internal onlyInitializing {
    __StrategyBase_init(controller_, splitter_);
    _csbs.converter = ITetuConverter(converter_);

    // 1% by default
    _csbs.reinvestThresholdPercent = DENOMINATOR / 100;
    emit ConverterStrategyBaseLib2.ReinvestThresholdPercentChanged(DENOMINATOR / 100);
  }

  function setLiquidationThreshold(address token, uint amount) external {
    ConverterStrategyBaseLib2.checkLiquidationThresholdChanged(controller(), token, amount);
    liquidationThresholds[token] = amount;
  }

  /// @param percent_ New value of the percent, decimals = {REINVEST_THRESHOLD_PERCENT_DENOMINATOR}
  function setReinvestThresholdPercent(uint percent_) external {
    ConverterStrategyBaseLib2.checkReinvestThresholdPercentChanged(controller(), percent_);
    _csbs.reinvestThresholdPercent = percent_;
  }
  //endregion -------------------------------------------------------- Initialization and configuration

  //region -------------------------------------------------------- Deposit to the pool

  /// @notice Amount of underlying assets converted to pool assets and invested to the pool.
  function investedAssets() override public view virtual returns (uint) {
    return _csbs.investedAssets;
  }

  /// @notice Deposit given amount to the pool.
  function _depositToPool(uint amount_, bool updateTotalAssetsBeforeInvest_) override internal virtual returns (
    uint strategyLoss
  ){
    (uint updatedInvestedAssets, uint earnedByPrices) = _fixPriceChanges(updateTotalAssetsBeforeInvest_);
    (strategyLoss,) = _depositToPoolUniversal(amount_, earnedByPrices, updatedInvestedAssets);
  }

  /// @notice Deposit {amount_} to the pool, send {earnedByPrices_} to insurance.
  ///         totalAsset will decrease on earnedByPrices_ and sharePrice won't change after all recalculations.
  /// @dev We need to deposit {amount_} and withdraw {earnedByPrices_} here
  /// @param amount_ Amount of underlying to be deposited
  /// @param earnedByPrices_ Profit received because of price changing
  /// @param investedAssets_ Invested assets value calculated with updated prices
  /// @return strategyLoss Loss happened on the depositing. It doesn't include any price-changing losses
  /// @return amountSentToInsurance Price-changing-profit that was sent to the insurance
  function _depositToPoolUniversal(uint amount_, uint earnedByPrices_, uint investedAssets_) internal virtual returns (
    uint strategyLoss,
    uint amountSentToInsurance
  ){
    address _asset = baseState.asset;

    uint amountToDeposit = amount_ > earnedByPrices_
      ? amount_ - earnedByPrices_
      : 0;

    // skip deposit for small amounts
    bool needToDeposit = amountToDeposit > _csbs.reinvestThresholdPercent * investedAssets_ / DENOMINATOR;
    uint balanceBefore = AppLib.balance(_asset);

    // send earned-by-prices to the insurance
    if (earnedByPrices_ != 0) {
      if (needToDeposit || balanceBefore >= earnedByPrices_) {
        amountSentToInsurance = ConverterStrategyBaseLib2.sendToInsurance(_asset, earnedByPrices_, baseState.splitter, investedAssets_ + balanceBefore);
      } else {
        // needToDeposit is false and we don't have enough amount to cover earned-by-prices, we need to withdraw
        (/* expectedWithdrewUSD */,, strategyLoss, amountSentToInsurance) = _withdrawUniversal(0, earnedByPrices_, investedAssets_);
      }
    }

    // make deposit
    if (needToDeposit) {
      (address[] memory tokens, uint indexAsset) = _getTokens(_asset);

      // prepare array of amounts ready to deposit, borrow missed amounts
      uint[] memory amounts = _beforeDeposit(_csbs.converter, amountToDeposit, tokens, indexAsset);

      // make deposit, actually consumed amounts can be different from the desired amounts
<<<<<<< HEAD
      if (!ConverterStrategyBaseLib2.findZeroAmount(amounts, tokens)) {
=======
      if (!ConverterStrategyBaseLib2.findZeroAmount(amounts)) {
>>>>>>> 9a4ea5fd
        // we cannot enter to pool if at least one of amounts is zero
        // we check != 0 and don't use thresholds because some strategies allow to enter to the pool with amount < liquidation threshold
        (uint[] memory consumedAmounts,) = _depositorEnter(amounts);
        emit OnDepositorEnter(amounts, consumedAmounts);
      }

      // update _investedAssets with new deposited amount
      uint investedAssetsAfter = _updateInvestedAssets();

      // we need to compensate difference if during deposit we lost some assets
      (,strategyLoss) = ConverterStrategyBaseLib2._registerIncome(
        investedAssets_ + balanceBefore,
        investedAssetsAfter + AppLib.balance(_asset) + amountSentToInsurance
      );
    }

    return (strategyLoss, amountSentToInsurance);
  }
  //endregion -------------------------------------------------------- Deposit to the pool

  //region -------------------------------------------------------- Convert amounts before deposit

  /// @notice Prepare {tokenAmounts} to be passed to depositorEnter
  /// @dev Override this function to customize entry kind
  /// @param amount_ The amount of main asset that should be invested
  /// @param tokens_ Results of _depositorPoolAssets() call (list of depositor's asset in proper order)
  /// @param indexAsset_ Index of main {asset} in {tokens}
  /// @return tokenAmounts Amounts of depositor's assets ready to invest (this array can be passed to depositorEnter)
  function _beforeDeposit(
    ITetuConverter converter_,
    uint amount_,
    address[] memory tokens_,
    uint indexAsset_
  ) internal virtual returns (
    uint[] memory tokenAmounts
  ) {
    // calculate required collaterals for each token and temporary save them to tokenAmounts
    (uint[] memory weights, uint totalWeight) = _depositorPoolWeights();
    return ConverterStrategyBaseLib.beforeDeposit(
      converter_,
      amount_,
      tokens_,
      indexAsset_,
      weights,
      totalWeight,
      liquidationThresholds
    );
  }
  //endregion -------------------------------------------------------- Convert amounts before deposit

  //region -------------------------------------------------------- Withdraw from the pool

  function _beforeWithdraw(uint /*amount*/) internal virtual {
    // do nothing
  }

  /// @notice Withdraw given amount from the pool.
  /// @param amount Amount to be withdrawn in terms of the asset in addition to the exist balance.
  /// @return expectedWithdrewUSD The value that we should receive after withdrawing (in USD, decimals of the {asset})
  /// @return assetPrice Price of the {asset} from the price oracle
  /// @return strategyLoss Loss should be covered from Insurance
  function _withdrawFromPool(uint amount) override internal virtual returns (
    uint expectedWithdrewUSD,
    uint assetPrice,
    uint strategyLoss
  ) {
    // calculate profit/loss because of price changes, try to compensate the loss from the insurance
    (uint investedAssetsNewPrices, uint earnedByPrices) = _fixPriceChanges(true);
    (expectedWithdrewUSD, assetPrice, strategyLoss,) = _withdrawUniversal(amount, earnedByPrices, investedAssetsNewPrices);
  }

  /// @notice Withdraw all from the pool.
  /// @return expectedWithdrewUSD The value that we should receive after withdrawing
  /// @return assetPrice Price of the {asset} taken from the price oracle
  /// @return strategyLoss Loss should be covered from Insurance
  function _withdrawAllFromPool() override internal virtual returns (
    uint expectedWithdrewUSD,
    uint assetPrice,
    uint strategyLoss
  ) {
    return _withdrawFromPool(type(uint).max);
  }

  /// @dev The function is virtual to simplify unit testing
  /// @param amount Amount to be trying to withdrawn. Max uint means attempt to withdraw all possible invested assets.
  /// @param earnedByPrices_ Additional amount that should be withdrawn and send to the insurance
  /// @param investedAssets_ Value of invested assets recalculated using current prices
  /// @return expectedWithdrewUSD The value that we should receive after withdrawing in terms of USD value of each asset in the pool
  /// @return __assetPrice Price of the {asset} taken from the price oracle
  /// @return strategyLoss Loss before withdrawing: [new-investedAssets - old-investedAssets]
  /// @return amountSentToInsurance Actual amount of underlying sent to the insurance
  function _withdrawUniversal(uint amount, uint earnedByPrices_, uint investedAssets_) virtual internal returns (
    uint expectedWithdrewUSD,
    uint __assetPrice,
    uint strategyLoss,
    uint amountSentToInsurance
  ) {
    _beforeWithdraw(amount);

    WithdrawUniversalLocal memory v;
    v.all = amount == type(uint).max;

    if ((v.all || amount + earnedByPrices_ != 0) && investedAssets_ != 0) {

      // --- init variables ---
      v.tokens = _depositorPoolAssets();
      v.asset = baseState.asset;
      v.converter = _csbs.converter;
      v.indexAsset = AppLib.getAssetIndex(v.tokens, v.asset);
      v.balanceBefore = AppLib.balance(v.asset);

      v.reservesBeforeWithdraw = _depositorPoolReserves();
      v.totalSupplyBeforeWithdraw = _depositorTotalSupply();
      v.depositorLiquidity = _depositorLiquidity();
      v.assetPrice = ConverterStrategyBaseLib2.getAssetPriceFromConverter(v.converter, v.asset);
      // -----------------------

      // calculate how much liquidity we need to withdraw for getting the requested amount
      (v.liquidityAmountToWithdraw, v.amountsToConvert) = ConverterStrategyBaseLib2.getLiquidityAmount(
        v.all ? 0 : amount + earnedByPrices_,
        address(this),
        v.tokens,
        v.indexAsset,
        v.converter,
        investedAssets_,
        v.depositorLiquidity
      );

      if (v.liquidityAmountToWithdraw != 0) {

        // =============== WITHDRAW =====================
        // make withdraw
        v.withdrawnAmounts = _depositorExit(v.liquidityAmountToWithdraw);
        // the depositor is able to use less liquidity than it was asked, i.e. Balancer-depositor leaves some BPT unused
        // use what exactly was withdrew instead of the expectation
        // assume that liquidity cannot increase in _depositorExit
        v.liquidityAmountToWithdraw = v.depositorLiquidity - _depositorLiquidity();
        emit OnDepositorExit(v.liquidityAmountToWithdraw, v.withdrawnAmounts);
        // ==============================================

        // we need to call expectation after withdraw for calculate it based on the real liquidity amount that was withdrew
        // it should be called BEFORE the converter will touch our positions coz we need to call quote the estimations
        // amountsToConvert should contains amounts was withdrawn from the pool and amounts received from the converter
        (v.expectedMainAssetAmounts, v.amountsToConvert) = ConverterStrategyBaseLib2.postWithdrawActions(
          v.converter,
          v.tokens,
          v.indexAsset,
          v.reservesBeforeWithdraw,
          v.liquidityAmountToWithdraw,
          v.totalSupplyBeforeWithdraw,
          v.amountsToConvert,
          v.withdrawnAmounts
        );
      } else {
        // we don't need to withdraw any amounts from the pool, available converted amounts are enough for us
        v.expectedMainAssetAmounts = ConverterStrategyBaseLib2.postWithdrawActionsEmpty(
          v.converter,
          v.tokens,
          v.indexAsset,
          v.amountsToConvert
        );
      }

      // convert amounts to main asset
      // it is safe to use amountsToConvert from expectation - we will try to repay only necessary amounts
      v.expectedTotalMainAssetAmount += ConverterStrategyBaseLib.makeRequestedAmount(
        v.tokens,
        v.indexAsset,
        v.amountsToConvert,
        v.converter,
        AppLib._getLiquidator(controller()),
        v.balanceBefore + (v.all ? amount : amount + earnedByPrices_), // current balance + the amount required to be withdrawn on balance
        v.expectedMainAssetAmounts,
        liquidationThresholds
      );

      if (earnedByPrices_ != 0) {
        amountSentToInsurance = ConverterStrategyBaseLib2.sendToInsurance(
          v.asset,
          earnedByPrices_,
          baseState.splitter,
          investedAssets_ + v.balanceBefore
        );
      }

      v.investedAssetsAfterWithdraw = _updateInvestedAssets();
      v.balanceAfterWithdraw = AppLib.balance(v.asset);

      // we need to compensate difference if during withdraw we lost some assets
      (, strategyLoss) = ConverterStrategyBaseLib2._registerIncome(
        investedAssets_ + v.balanceBefore,
        v.investedAssetsAfterWithdraw + v.balanceAfterWithdraw + amountSentToInsurance
      );

      return (
        v.expectedTotalMainAssetAmount * v.assetPrice / 1e18,
        v.assetPrice,
        strategyLoss,
        amountSentToInsurance
      );
    }
    return (0, 0, 0, 0);
  }

  /// @notice If pool supports emergency withdraw need to call it for emergencyExit()
  function _emergencyExitFromPool() override internal virtual {
    uint[] memory withdrawnAmounts = _depositorEmergencyExit();
    emit OnDepositorEmergencyExit(withdrawnAmounts);

    // convert amounts to main asset
    (address[] memory tokens, uint indexAsset) = _getTokens(baseState.asset);
    ConverterStrategyBaseLib.closePositionsToGetAmount(
      _csbs.converter,
      AppLib._getLiquidator(controller()),
      indexAsset,
      liquidationThresholds,
      type(uint).max,
      tokens
    );

    // adjust _investedAssets
    _updateInvestedAssets();
  }
  //endregion -------------------------------------------------------- Withdraw from the pool

  //region -------------------------------------------------------- Claim rewards

  /// @notice Claim all possible rewards.
  function _claim() override internal virtual returns (address[] memory rewardTokensOut, uint[] memory amountsOut) {
    // get rewards from the Depositor
    (address[] memory rewardTokens, uint[] memory rewardAmounts, uint[] memory balancesBefore) = _depositorClaimRewards();

    (rewardTokensOut, amountsOut) = ConverterStrategyBaseLib2.claimConverterRewards(
      _csbs.converter,
      _depositorPoolAssets(),
      rewardTokens,
      rewardAmounts,
      balancesBefore
    );
  }

  /// @dev Call recycle process and send tokens to forwarder.
  ///      Need to be separated from the claim process - the claim can be called by operator for other purposes.
  function _rewardsLiquidation(address[] memory rewardTokens_, uint[] memory rewardAmounts_) internal {
    if (rewardTokens_.length != 0) {
      ConverterStrategyBaseLib.recycle(
        baseState,
        _csbs.converter,
        _depositorPoolAssets(),
        controller(),
        liquidationThresholds,
        rewardTokens_,
        rewardAmounts_
      );
    }
  }
  //endregion -------------------------------------------------------- Claim rewards

  //region -------------------------------------------------------- Hardwork

  /// @notice A virtual handler to make any action before hardwork
  /// @return True if the hardwork should be skipped
  function _preHardWork(bool reInvest) internal virtual returns (bool) {
    reInvest; // hide warning
    return false;
  }

  /// @notice A virtual handler to make any action after hardwork
  function _postHardWork() internal virtual {}

  /// @notice Is strategy ready to hard work
  function isReadyToHardWork() override external virtual view returns (bool) {
    // check claimable amounts and compare with thresholds
    return true;
  }

  /// @notice Do hard work with reinvesting
  /// @return earned Earned amount in terms of {asset}
  /// @return lost Lost amount in terms of {asset}
  function doHardWork() override public returns (uint earned, uint lost) {
    require(msg.sender == baseState.splitter, StrategyLib2.DENIED);
    return _doHardWork(true);
  }

  /// @notice Claim rewards, do _processClaims() after claiming, calculate earned and lost amounts
  function _handleRewards() internal virtual returns (uint earned, uint lost, uint assetBalanceAfterClaim);

  /// @param reInvest Deposit to pool all available amount if it's greater than the threshold
  /// @return earned Earned amount in terms of {asset}
  /// @return lost Lost amount in terms of {asset}
  function _doHardWork(bool reInvest) internal returns (uint earned, uint lost) {
    // ATTENTION! splitter will not cover the loss if it is lower than profit
    (uint investedAssetsNewPrices, uint earnedByPrices) = _fixPriceChanges(true);

    if (!_preHardWork(reInvest)) {

      // claim rewards and get current asset balance
      uint assetBalance;
      (earned, lost, assetBalance) = _handleRewards();

      // re-invest income
      (, uint amountSentToInsurance) = _depositToPoolUniversal(
        reInvest
        && investedAssetsNewPrices != 0
        && assetBalance > _csbs.reinvestThresholdPercent * investedAssetsNewPrices / DENOMINATOR
          ? assetBalance
          : 0,
        earnedByPrices,
        investedAssetsNewPrices
      );
      (uint earned2, uint lost2) = ConverterStrategyBaseLib2._registerIncome(
        investedAssetsNewPrices + assetBalance, // assets in use before deposit
        _csbs.investedAssets + AppLib.balance(baseState.asset) + amountSentToInsurance // assets in use after deposit
      );

      _postHardWork();

      emit OnHardWorkEarnedLost(investedAssetsNewPrices, earnedByPrices, earned, lost, earned2, lost2);
      return (earned + earned2, lost + lost2);
    } else {
      return (0, 0);
    }
  }
  //endregion -------------------------------------------------------- Hardwork

  //region -------------------------------------------------------- InvestedAssets Calculations

  /// @notice Updates cached _investedAssets to actual value
  /// @dev Should be called after deposit / withdraw / claim; virtual - for ut
  function _updateInvestedAssets() internal returns (uint investedAssetsOut) {
    investedAssetsOut = _calcInvestedAssets();
    _csbs.investedAssets = investedAssetsOut;
  }

  /// @notice Calculate amount we will receive when we withdraw all from pool
  /// @dev This is writable function because we need to update current balances in the internal protocols.
  /// @return Invested asset amount under control (in terms of {asset})
  function _calcInvestedAssets() internal returns (uint) {
    (address[] memory tokens, uint indexAsset) = _getTokens(baseState.asset);
    uint liquidity = _depositorLiquidity();
    return ConverterStrategyBaseLib2.calcInvestedAssets(
      tokens,
      liquidity == 0
        ? new uint[](tokens.length)
        : _depositorQuoteExit(liquidity),
      indexAsset,
      _csbs.converter
    );
  }

  function calcInvestedAssets() external returns (uint) {
    StrategyLib2.onlyOperators(controller());
    return _calcInvestedAssets();
  }

  /// @notice Calculate profit/loss happened because of price changing. Try to cover the loss, send the profit to the insurance
  /// @param updateInvestedAssetsAmount_ If false - just return current value of invested assets
  /// @return investedAssetsOut Updated value of {_investedAssets}
  /// @return earnedOut Profit that was received because of price changes. It should be sent back to insurance.
  ///                   It's to dangerous to get this to try to get this amount here because of the problem "borrow-repay is not allowed in a single block"
  ///                   So, we need to handle it in the caller code.
  function _fixPriceChanges(bool updateInvestedAssetsAmount_) internal returns (uint investedAssetsOut, uint earnedOut) {
    if (updateInvestedAssetsAmount_) {
      uint investedAssetsBefore = _csbs.investedAssets;
      investedAssetsOut = _updateInvestedAssets();
      earnedOut = ConverterStrategyBaseLib2.coverLossAfterPriceChanging(investedAssetsBefore, investedAssetsOut, baseState);
    } else {
      investedAssetsOut = _csbs.investedAssets;
      earnedOut = 0;
    }
  }
  //endregion -------------------------------------------------------- InvestedAssets Calculations

  //region -------------------------------------------------------- ITetuConverterCallback

  /// @notice Converters asks to send some amount back.
  /// @param theAsset_ Required asset (either collateral or borrow)
  /// @param amount_ Required amount of the {theAsset_}
  /// @return amountOut Amount sent to balance of TetuConverter, amountOut <= amount_
  function requirePayAmountBack(address theAsset_, uint amount_) external pure override returns (uint amountOut) {
    theAsset_; // hide warning until the code below is not fixed
    amount_; // hide warning until the code below is not fixed
    amountOut; // hide warning until the code below is not fixed

    ///////////////////////////////////////////////////////////////////////////////
    // todo Current implementation doesn't take into account over-collateralization
    // it's too dangerous to use liquidity from the pool for getting {amount_}
    // there is a chance to waste
    revert(AppErrors.NOT_IMPLEMENTED);
    ///////////////////////////////////////////////////////////////////////////////


//    address __converter = address(converter);
//    require(msg.sender == __converter, StrategyLib2.DENIED);
//
//    // detect index of the target asset
//    (address[] memory tokens, uint indexTheAsset) = _getTokens(theAsset_);
//    // get amount of target asset available to be sent
//    uint balance = AppLib.balance(theAsset_);
//
//    // withdraw from the pool if not enough
//    if (balance < amount_) {
//      // the strategy doesn't have enough target asset on balance
//      // withdraw all from the pool but don't convert assets to underlying
//
//      // we don't close debts here because
//      // there is a chance to close the debt that is asked by the converter.
//      // We assume, that the amount is comparatively small
//      // and it's not possible to drain all liquidity here
//      uint liquidity = _depositorLiquidity();
//      if (liquidity != 0) {
//        uint[] memory withdrawnAmounts = _depositorExit(liquidity);
//        emit OnDepositorExit(liquidity, withdrawnAmounts);
//      }
//    }
//
//    amountOut = ConverterStrategyBaseLib.swapToGivenAmountAndSendToConverter(
//      amount_,
//      indexTheAsset,
//      tokens,
//      __converter,
//      controller(),
//      baseState.asset,
//      liquidationThresholds
//    );
//
//    // update invested assets anyway, even if we suppose it will be called in other places
//    _updateInvestedAssets();
  }

  /// @notice TetuConverter calls this function when it sends any amount to user's balance
  /// @param assets_ Any asset sent to the balance, i.e. inside repayTheBorrow
  /// @param amounts_ Amount of {asset_} that has been sent to the user's balance
  function onTransferAmounts(address[] memory assets_, uint[] memory amounts_) external override {
    require(msg.sender == address(_csbs.converter), StrategyLib2.DENIED);
    require(assets_.length == amounts_.length, AppErrors.INCORRECT_LENGTHS);

    // TetuConverter is able two call this function in two cases:
    // 1) rebalancing (the health factor of some borrow is too low)
    // 2) forcible closing of the borrow
    // In both cases we update invested assets value here
    // and avoid fixing any related losses in hardwork
    _updateInvestedAssets();
  }
  //endregion -------------------------------------------------------- ITetuConverterCallback

  //region -------------------------------------------------------- Others

  /// @notice Unlimited capacity by default
  function capacity() external virtual view returns (uint) {
    return 2 ** 255;
    // almost same as type(uint).max but more gas efficient
  }

  function _getTokens(address asset_) internal view returns (address[] memory tokens, uint indexAsset) {
    tokens = _depositorPoolAssets();
    indexAsset = AppLib.getAssetIndex(tokens, asset_);
    require(indexAsset != type(uint).max, StrategyLib2.WRONG_VALUE);
  }
  //endregion -------------------------------------------------------- Others


  /// @dev This empty reserved space is put in place to allow future versions to add new
  /// variables without shifting down storage in the inheritance chain.
  /// See https://docs.openzeppelin.com/contracts/4.x/upgradeable#storage_gaps
  uint[50 - 5] private __gap; // 50 - count of variables

}<|MERGE_RESOLUTION|>--- conflicted
+++ resolved
@@ -186,11 +186,7 @@
       uint[] memory amounts = _beforeDeposit(_csbs.converter, amountToDeposit, tokens, indexAsset);
 
       // make deposit, actually consumed amounts can be different from the desired amounts
-<<<<<<< HEAD
-      if (!ConverterStrategyBaseLib2.findZeroAmount(amounts, tokens)) {
-=======
       if (!ConverterStrategyBaseLib2.findZeroAmount(amounts)) {
->>>>>>> 9a4ea5fd
         // we cannot enter to pool if at least one of amounts is zero
         // we check != 0 and don't use thresholds because some strategies allow to enter to the pool with amount < liquidation threshold
         (uint[] memory consumedAmounts,) = _depositorEnter(amounts);
