// SPDX-License-Identifier: MIT
pragma solidity 0.8.17;

/// @notice List of all errors generated by the application
///         Each error should have unique code TS-XXX and descriptive comment
library AppErrors {
  /// @notice Provided address should be not zero
  string public constant ZERO_ADDRESS = "TS-1 zero address";

  /// @notice A pair of the tokens cannot be found in the factory of uniswap pairs
  string public constant UNISWAP_PAIR_NOT_FOUND = "TS-2 pair not found";

  /// @notice Lengths not matched
  string public constant WRONG_LENGTHS = "TS-4 wrong lengths";

  /// @notice Unexpected zero balance
  string public constant ZERO_BALANCE = "TS-5 zero balance";

  string public constant ITEM_NOT_FOUND = "TS-6 not found";

  string public constant NOT_ENOUGH_BALANCE = "TS-7 not enough balance";

  /// @notice Price oracle returns zero price
  string public constant ZERO_PRICE = "TS-8 zero price";

  string public constant WRONG_VALUE = "TS-9 wrong value";

  /// @notice TetuConvertor wasn't able to make borrow, i.e. borrow-strategy wasn't found
  string public constant ZERO_AMOUNT_BORROWED = "TS-10 zero borrowed amount";

  string public constant WITHDRAW_TOO_MUCH = "TS-11 try to withdraw too much";

  string public constant UNKNOWN_ENTRY_KIND = "TS-12 unknown entry kind";

  string public constant ONLY_TETU_CONVERTER = "TS-13 only TetuConverter";

  string public constant WRONG_ASSET = "TS-14 wrong asset";

  string public constant NO_LIQUIDATION_ROUTE = "TS-15 No liquidation route";

  string public constant PRICE_IMPACT = "TS-16 price impact";

  /// @notice tetuConverter_.repay makes swap internally. It's not efficient and not allowed
  string public constant REPAY_MAKES_SWAP = "TS-17 can not convert back";

  string public constant NO_INVESTMENTS = "TS-18 no investments";

  string public constant INCORRECT_LENGTHS = "TS-19 lengths";

  /// @notice We expect increasing of the balance, but it was decreased
  string public constant BALANCE_DECREASE = "TS-20 balance decrease";

  /// @notice Prices changed and invested assets amount was increased on S, value of S is too high
  string public constant EARNED_AMOUNT_TOO_HIGH = "TS-21 earned too high";

<<<<<<< HEAD
  string public constant NOT_ALLOWED = "TS-22 not allowed";

  string public constant ZERO_VALUE = "TS-23 zero value";
=======
  string public constant GOVERNANCE_ONLY = "TS-22 governance only";
>>>>>>> a36af56d
}<|MERGE_RESOLUTION|>--- conflicted
+++ resolved
@@ -53,11 +53,9 @@
   /// @notice Prices changed and invested assets amount was increased on S, value of S is too high
   string public constant EARNED_AMOUNT_TOO_HIGH = "TS-21 earned too high";
 
-<<<<<<< HEAD
-  string public constant NOT_ALLOWED = "TS-22 not allowed";
+  string public constant GOVERNANCE_ONLY = "TS-22 governance only";
 
-  string public constant ZERO_VALUE = "TS-23 zero value";
-=======
-  string public constant GOVERNANCE_ONLY = "TS-22 governance only";
->>>>>>> a36af56d
+  string public constant NOT_ALLOWED = "TS-23 not allowed";
+
+  string public constant ZERO_VALUE = "TS-24 zero value";
 }