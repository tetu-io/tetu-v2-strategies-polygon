// SPDX-License-Identifier: MIT
pragma solidity 0.8.17;
/*

import "../interfaces/converter/ITetuConverter.sol";
import "../interfaces/converter/ITetuConverterCallback.sol";
import "@tetu_io/tetu-contracts-v2/contracts/interfaces/IERC20.sol";
import "@tetu_io/tetu-contracts-v2/contracts/openzeppelin/SafeERC20.sol";
import "@tetu_io/tetu-contracts-v2/contracts/lib/FixedPointMathLib.sol";
import "@tetu_io/tetu-contracts-v2/contracts/lib/InterfaceIds.sol";
import "@tetu_io/tetu-contracts-v2/contracts/test/IMockToken.sol";

/// @title Mock Tetu Converter contract.
/// @author bogdoslav
contract MockTetuConverter is ITetuConverter {
  using SafeERC20 for IERC20;
  using FixedPointMathLib for uint;

<<<<<<< HEAD
  address public controller;
=======
//  address public override controller;
>>>>>>> 36f43a56

  /// @dev Version of this contract. Adjust manually on each code modification.
  string public constant TETU_CONVERTER_MOCK_VERSION = "1.0.0";

  /// @dev half of this will be applied on swap on borrow and half on swap on repay
  int public swapAprForPeriod36 = 0;

  /// @dev this apr will be added to debt on borrow
  int public borrowAprForPeriod36 = 0;

  /// @dev percentage of how much tokens will be borrowed from collateral
  uint public borrowRate2 = 50;

  /// @dev reward tokens and amounts to send to borrower on claimRewards()
  address[] public rewardTokens;
  uint[] public rewardAmounts;

  /// @dev msg.sender, collateral, borrow token, amounts
  mapping(address => mapping(address => mapping(address => uint))) public collaterals;
  mapping(address => mapping(address => mapping(address => uint))) public debts;

  constructor(address[] memory rewardTokens_, uint[] memory rewardAmounts_) {
    require(rewardTokens_.length == rewardAmounts_.length);

    for (uint i = 0; i < rewardTokens_.length; ++i) {
      rewardTokens.push(rewardTokens_[i]);
      rewardAmounts.push(rewardAmounts_[i]);
    }
  }

  /// @dev See {IERC165-supportsInterface}.
  function supportsInterface(bytes4 interfaceId) external view virtual returns (bool) {
    return interfaceId == InterfaceIds.I_TETU_CONVERTER;
    // || super.supportsInterface(interfaceId);
  }

  /// SETTERS

  function setSwapAprForPeriod36(int aprForPeriod36_) external {
    swapAprForPeriod36 = aprForPeriod36_;
  }

  function setBorrowAprForPeriod36(int aprForPeriod36_) external {
    borrowAprForPeriod36 = aprForPeriod36_;
  }

  function setBorrowRate2(uint borrowRate2_) external {
    borrowRate2 = borrowRate2_;
  }

  /// MATH

  function _calcMaxTargetAmount(address sourceToken, uint sourceAmount, address targetToken)
  internal view returns (uint maxTargetAmount) {
    maxTargetAmount = sourceAmount * borrowRate2 / 10 ** 2;
    maxTargetAmount = _convertDecimals(sourceToken, maxTargetAmount, targetToken);
  }

  function _calcSourceAmount(address sourceToken, address targetToken, uint targetAmount)
  internal view returns (uint sourceAmount) {
    sourceAmount = targetAmount * 10 ** 2 / borrowRate2;
    sourceAmount = _convertDecimals(targetToken, sourceAmount, sourceToken);
  }

  function _convertDecimals(address sourceToken, uint sourceAmount, address targetToken)
  internal view returns (uint targetAmount) {
    uint sourceDecimals = IMockToken(sourceToken).decimals();
    uint targetDecimals = IMockToken(targetToken).decimals();
    targetAmount = sourceDecimals == targetDecimals
    ? sourceAmount
    : sourceAmount * 10 ** targetDecimals / 10 ** sourceDecimals;
  }

  function findBorrowStrategy(
    address sourceToken_,
    uint sourceAmount_,
    address targetToken_,
    uint */
/*periodInBlocks_*//*

  ) override public view returns (
    address converter,
    uint maxTargetAmount,
    int aprForPeriod36
  ) {
    converter = address(1);
    maxTargetAmount = _calcMaxTargetAmount(sourceToken_, sourceAmount_, targetToken_);
    aprForPeriod36 = */
/*conversionMode == ConversionMode.SWAP_1 ? swapAprForPeriod36 :*//*
 borrowAprForPeriod36;
  }

  function findConversionStrategy(
    address sourceToken_,
    uint sourceAmount_,
    address targetToken_,
    uint periodInBlocks_
  ) override external view returns (
    address converter,
    uint maxTargetAmount,
    int aprForPeriod36
  ) {
    return findBorrowStrategy(sourceToken_, sourceAmount_, targetToken_, periodInBlocks_);
  }

  function findSwapStrategy(
    address */
/*sourceToken_*//*
,
    uint */
/*sourceAmount_*//*
,
    address */
/*targetToken_*//*

  ) override external pure returns (
    address converter,
    uint maxTargetAmount,
    int apr18
  ) {
    converter = address(0);
    maxTargetAmount = 0;
    apr18 = 0;

    revert('MTC: Not implemented');
  }

  function borrow(
    address converter_,
    address collateralAsset_,
    uint collateralAmount_,
    address borrowAsset_,
    uint amountToBorrow_,
    address receiver_
  ) override external returns (
    uint borrowedAmountTransferred
  ) {
    IMockToken(collateralAsset_).burn(address(this), collateralAmount_);

    uint maxTargetAmount = _calcMaxTargetAmount(collateralAsset_, collateralAmount_, borrowAsset_);

    require(converter_ == address(1), 'MTC: Wrong converter');
    require(amountToBorrow_ <= maxTargetAmount, 'MTC: amountToBorrow too big');
    borrowedAmountTransferred = amountToBorrow_;
    collaterals[msg.sender][collateralAsset_][borrowAsset_] += collateralAmount_;
    debts[msg.sender][collateralAsset_][borrowAsset_] += uint(int(borrowedAmountTransferred)
      + int(borrowedAmountTransferred) * borrowAprForPeriod36 / 10 ** 36);
    // apply apr

    IMockToken(borrowAsset_).mint(receiver_, borrowedAmountTransferred);

  }

  function repay(
    address collateralAsset_,
    address borrowAsset_,
    uint amountToRepay_,
    address collateralReceiver_
  ) override external returns (
    uint collateralAmountTransferred,
    uint returnedBorrowAmountOut
  ) {
    IMockToken(borrowAsset_).burn(address(this), amountToRepay_);
    collateralAmountTransferred = 0;
    uint debt = debts[msg.sender][collateralAsset_][borrowAsset_];

    if (amountToRepay_ >= debt) {// close full debt
      delete debts[msg.sender][collateralAsset_][borrowAsset_];
      collateralAmountTransferred = collaterals[msg.sender][collateralAsset_][borrowAsset_];
      delete collaterals[msg.sender][collateralAsset_][borrowAsset_];
      // swap excess
      */
/*uint excess = amountToRepay_ - debt;
      if (excess > 0) {
        collateralAmountTransferred += _calcSourceAmount(uint(ConversionMode.SWAP_1), collateralAsset_, borrowAsset_, excess);
      }*//*


    } else {// partial repay
      debts[msg.sender][collateralAsset_][borrowAsset_] -= amountToRepay_;
      collateralAmountTransferred = _calcSourceAmount(collateralAsset_, borrowAsset_, amountToRepay_);
      collaterals[msg.sender][collateralAsset_][borrowAsset_] -= collateralAmountTransferred;
    }

    IMockToken(collateralAsset_).mint(collateralReceiver_, collateralAmountTransferred);
    returnedBorrowAmountOut = 0;
    // stub
  }

  function estimateRepay(
    address */
/*user_*//*
,
    address */
/*collateralAsset_*//*
,
    uint */
/*collateralAmountRequired_*//*
,
    address */
/*borrowAsset_*//*

  ) override external pure returns (
    uint borrowAssetAmount,
    uint unobtainableCollateralAssetAmount
  ) {
    borrowAssetAmount = 0;
    // stub for now
    unobtainableCollateralAssetAmount = 0;
    // stub for now

    revert('MTC: Not implemented');
  }

  function claimRewards(address receiver_) override external returns (
    address[] memory,
    uint[] memory
  ) {
    uint len = rewardTokens.length;
    for (uint i = 0; i < len; ++i) {
      IMockToken token = IMockToken(rewardTokens[i]);
      uint amount = rewardAmounts[i];
      token.mint(receiver_, amount);
    }
    return (rewardTokens, rewardAmounts);
  }

  ////////////////////////
  ///     CALLBACKS
  ////////////////////////

  function callRequireAmountBack(
    address borrower,
    address collateralAsset_,
    uint requiredAmountCollateralAsset_,
    address borrowAsset_,
    uint requiredAmountBorrowAsset_
  ) external returns (
    uint amountOut,
    bool isCollateral
  ) {
    (amountOut, isCollateral) = ITetuConverterCallback(borrower).requireAmountBack(
      collateralAsset_,
      requiredAmountCollateralAsset_,
      borrowAsset_,
      requiredAmountBorrowAsset_
    );

    if (isCollateral) {
      collaterals[borrower][collateralAsset_][borrowAsset_] += amountOut;
    } else {
      debts[borrower][collateralAsset_][borrowAsset_] -= amountOut;
    }
  }

  function callOnTransferBorrowedAmount(
    address borrower,
    address collateralAsset_,
    address borrowAsset_,
    uint amountBorrowAssetSentToBorrower_
  ) external {
    debts[borrower][collateralAsset_][borrowAsset_] += amountBorrowAssetSentToBorrower_;
    IMockToken(borrowAsset_).mint(borrower, amountBorrowAssetSentToBorrower_);

    ITetuConverterCallback(borrower).onTransferBorrowedAmount(
      collateralAsset_, borrowAsset_, amountBorrowAssetSentToBorrower_
    );
  }

 */
/* function getDebtAmountCurrent(
    address collateralAsset_,
    address borrowAsset_
  ) external override view returns (
    uint totalDebtAmountOut,
    uint totalCollateralAmountOut
  ) {
    totalDebtAmountOut = debts[msg.sender][collateralAsset_][borrowAsset_];
    totalCollateralAmountOut = collaterals[msg.sender][collateralAsset_][borrowAsset_];
  }*//*


*/
/*  function getDebtAmountStored(
    address collateralAsset_,
    address borrowAsset_
  ) external override view returns (
    uint totalDebtAmountOut,
    uint totalCollateralAmountOut
  ) {
    totalDebtAmountOut = debts[msg.sender][collateralAsset_][borrowAsset_];
    totalCollateralAmountOut = collaterals[msg.sender][collateralAsset_][borrowAsset_];
  }*//*


  function quoteRepay(
    address /*collateralAsset_*/,
    address /*borrowAsset_*/,
    uint /*amountToRepay_*/
  ) external pure returns (
    uint collateralAmountOut
  ) {
    return 0;
  }


}
*/<|MERGE_RESOLUTION|>--- conflicted
+++ resolved
@@ -1,6 +1,5 @@
 // SPDX-License-Identifier: MIT
 pragma solidity 0.8.17;
-/*
 
 import "../interfaces/converter/ITetuConverter.sol";
 import "../interfaces/converter/ITetuConverterCallback.sol";
@@ -10,322 +9,311 @@
 import "@tetu_io/tetu-contracts-v2/contracts/lib/InterfaceIds.sol";
 import "@tetu_io/tetu-contracts-v2/contracts/test/IMockToken.sol";
 
-/// @title Mock Tetu Converter contract.
-/// @author bogdoslav
-contract MockTetuConverter is ITetuConverter {
-  using SafeERC20 for IERC20;
-  using FixedPointMathLib for uint;
-
-<<<<<<< HEAD
-  address public controller;
-=======
-//  address public override controller;
->>>>>>> 36f43a56
-
-  /// @dev Version of this contract. Adjust manually on each code modification.
-  string public constant TETU_CONVERTER_MOCK_VERSION = "1.0.0";
-
-  /// @dev half of this will be applied on swap on borrow and half on swap on repay
-  int public swapAprForPeriod36 = 0;
-
-  /// @dev this apr will be added to debt on borrow
-  int public borrowAprForPeriod36 = 0;
-
-  /// @dev percentage of how much tokens will be borrowed from collateral
-  uint public borrowRate2 = 50;
-
-  /// @dev reward tokens and amounts to send to borrower on claimRewards()
-  address[] public rewardTokens;
-  uint[] public rewardAmounts;
-
-  /// @dev msg.sender, collateral, borrow token, amounts
-  mapping(address => mapping(address => mapping(address => uint))) public collaterals;
-  mapping(address => mapping(address => mapping(address => uint))) public debts;
-
-  constructor(address[] memory rewardTokens_, uint[] memory rewardAmounts_) {
-    require(rewardTokens_.length == rewardAmounts_.length);
-
-    for (uint i = 0; i < rewardTokens_.length; ++i) {
-      rewardTokens.push(rewardTokens_[i]);
-      rewardAmounts.push(rewardAmounts_[i]);
-    }
-  }
-
-  /// @dev See {IERC165-supportsInterface}.
-  function supportsInterface(bytes4 interfaceId) external view virtual returns (bool) {
-    return interfaceId == InterfaceIds.I_TETU_CONVERTER;
-    // || super.supportsInterface(interfaceId);
-  }
-
-  /// SETTERS
-
-  function setSwapAprForPeriod36(int aprForPeriod36_) external {
-    swapAprForPeriod36 = aprForPeriod36_;
-  }
-
-  function setBorrowAprForPeriod36(int aprForPeriod36_) external {
-    borrowAprForPeriod36 = aprForPeriod36_;
-  }
-
-  function setBorrowRate2(uint borrowRate2_) external {
-    borrowRate2 = borrowRate2_;
-  }
-
-  /// MATH
-
-  function _calcMaxTargetAmount(address sourceToken, uint sourceAmount, address targetToken)
-  internal view returns (uint maxTargetAmount) {
-    maxTargetAmount = sourceAmount * borrowRate2 / 10 ** 2;
-    maxTargetAmount = _convertDecimals(sourceToken, maxTargetAmount, targetToken);
-  }
-
-  function _calcSourceAmount(address sourceToken, address targetToken, uint targetAmount)
-  internal view returns (uint sourceAmount) {
-    sourceAmount = targetAmount * 10 ** 2 / borrowRate2;
-    sourceAmount = _convertDecimals(targetToken, sourceAmount, sourceToken);
-  }
-
-  function _convertDecimals(address sourceToken, uint sourceAmount, address targetToken)
-  internal view returns (uint targetAmount) {
-    uint sourceDecimals = IMockToken(sourceToken).decimals();
-    uint targetDecimals = IMockToken(targetToken).decimals();
-    targetAmount = sourceDecimals == targetDecimals
-    ? sourceAmount
-    : sourceAmount * 10 ** targetDecimals / 10 ** sourceDecimals;
-  }
-
-  function findBorrowStrategy(
-    address sourceToken_,
-    uint sourceAmount_,
-    address targetToken_,
-    uint */
-/*periodInBlocks_*//*
-
-  ) override public view returns (
-    address converter,
-    uint maxTargetAmount,
-    int aprForPeriod36
-  ) {
-    converter = address(1);
-    maxTargetAmount = _calcMaxTargetAmount(sourceToken_, sourceAmount_, targetToken_);
-    aprForPeriod36 = */
-/*conversionMode == ConversionMode.SWAP_1 ? swapAprForPeriod36 :*//*
- borrowAprForPeriod36;
-  }
-
-  function findConversionStrategy(
-    address sourceToken_,
-    uint sourceAmount_,
-    address targetToken_,
-    uint periodInBlocks_
-  ) override external view returns (
-    address converter,
-    uint maxTargetAmount,
-    int aprForPeriod36
-  ) {
-    return findBorrowStrategy(sourceToken_, sourceAmount_, targetToken_, periodInBlocks_);
-  }
-
-  function findSwapStrategy(
-    address */
-/*sourceToken_*//*
-,
-    uint */
-/*sourceAmount_*//*
-,
-    address */
-/*targetToken_*//*
-
-  ) override external pure returns (
-    address converter,
-    uint maxTargetAmount,
-    int apr18
-  ) {
-    converter = address(0);
-    maxTargetAmount = 0;
-    apr18 = 0;
-
-    revert('MTC: Not implemented');
-  }
-
-  function borrow(
-    address converter_,
-    address collateralAsset_,
-    uint collateralAmount_,
-    address borrowAsset_,
-    uint amountToBorrow_,
-    address receiver_
-  ) override external returns (
-    uint borrowedAmountTransferred
-  ) {
-    IMockToken(collateralAsset_).burn(address(this), collateralAmount_);
-
-    uint maxTargetAmount = _calcMaxTargetAmount(collateralAsset_, collateralAmount_, borrowAsset_);
-
-    require(converter_ == address(1), 'MTC: Wrong converter');
-    require(amountToBorrow_ <= maxTargetAmount, 'MTC: amountToBorrow too big');
-    borrowedAmountTransferred = amountToBorrow_;
-    collaterals[msg.sender][collateralAsset_][borrowAsset_] += collateralAmount_;
-    debts[msg.sender][collateralAsset_][borrowAsset_] += uint(int(borrowedAmountTransferred)
-      + int(borrowedAmountTransferred) * borrowAprForPeriod36 / 10 ** 36);
-    // apply apr
-
-    IMockToken(borrowAsset_).mint(receiver_, borrowedAmountTransferred);
-
-  }
-
-  function repay(
-    address collateralAsset_,
-    address borrowAsset_,
-    uint amountToRepay_,
-    address collateralReceiver_
-  ) override external returns (
-    uint collateralAmountTransferred,
-    uint returnedBorrowAmountOut
-  ) {
-    IMockToken(borrowAsset_).burn(address(this), amountToRepay_);
-    collateralAmountTransferred = 0;
-    uint debt = debts[msg.sender][collateralAsset_][borrowAsset_];
-
-    if (amountToRepay_ >= debt) {// close full debt
-      delete debts[msg.sender][collateralAsset_][borrowAsset_];
-      collateralAmountTransferred = collaterals[msg.sender][collateralAsset_][borrowAsset_];
-      delete collaterals[msg.sender][collateralAsset_][borrowAsset_];
-      // swap excess
-      */
-/*uint excess = amountToRepay_ - debt;
-      if (excess > 0) {
-        collateralAmountTransferred += _calcSourceAmount(uint(ConversionMode.SWAP_1), collateralAsset_, borrowAsset_, excess);
-      }*//*
-
-
-    } else {// partial repay
-      debts[msg.sender][collateralAsset_][borrowAsset_] -= amountToRepay_;
-      collateralAmountTransferred = _calcSourceAmount(collateralAsset_, borrowAsset_, amountToRepay_);
-      collaterals[msg.sender][collateralAsset_][borrowAsset_] -= collateralAmountTransferred;
-    }
-
-    IMockToken(collateralAsset_).mint(collateralReceiver_, collateralAmountTransferred);
-    returnedBorrowAmountOut = 0;
-    // stub
-  }
-
-  function estimateRepay(
-    address */
-/*user_*//*
-,
-    address */
-/*collateralAsset_*//*
-,
-    uint */
-/*collateralAmountRequired_*//*
-,
-    address */
-/*borrowAsset_*//*
-
-  ) override external pure returns (
-    uint borrowAssetAmount,
-    uint unobtainableCollateralAssetAmount
-  ) {
-    borrowAssetAmount = 0;
-    // stub for now
-    unobtainableCollateralAssetAmount = 0;
-    // stub for now
-
-    revert('MTC: Not implemented');
-  }
-
-  function claimRewards(address receiver_) override external returns (
-    address[] memory,
-    uint[] memory
-  ) {
-    uint len = rewardTokens.length;
-    for (uint i = 0; i < len; ++i) {
-      IMockToken token = IMockToken(rewardTokens[i]);
-      uint amount = rewardAmounts[i];
-      token.mint(receiver_, amount);
-    }
-    return (rewardTokens, rewardAmounts);
-  }
-
-  ////////////////////////
-  ///     CALLBACKS
-  ////////////////////////
-
-  function callRequireAmountBack(
-    address borrower,
-    address collateralAsset_,
-    uint requiredAmountCollateralAsset_,
-    address borrowAsset_,
-    uint requiredAmountBorrowAsset_
-  ) external returns (
-    uint amountOut,
-    bool isCollateral
-  ) {
-    (amountOut, isCollateral) = ITetuConverterCallback(borrower).requireAmountBack(
-      collateralAsset_,
-      requiredAmountCollateralAsset_,
-      borrowAsset_,
-      requiredAmountBorrowAsset_
-    );
-
-    if (isCollateral) {
-      collaterals[borrower][collateralAsset_][borrowAsset_] += amountOut;
-    } else {
-      debts[borrower][collateralAsset_][borrowAsset_] -= amountOut;
-    }
-  }
-
-  function callOnTransferBorrowedAmount(
-    address borrower,
-    address collateralAsset_,
-    address borrowAsset_,
-    uint amountBorrowAssetSentToBorrower_
-  ) external {
-    debts[borrower][collateralAsset_][borrowAsset_] += amountBorrowAssetSentToBorrower_;
-    IMockToken(borrowAsset_).mint(borrower, amountBorrowAssetSentToBorrower_);
-
-    ITetuConverterCallback(borrower).onTransferBorrowedAmount(
-      collateralAsset_, borrowAsset_, amountBorrowAssetSentToBorrower_
-    );
-  }
-
- */
-/* function getDebtAmountCurrent(
-    address collateralAsset_,
-    address borrowAsset_
-  ) external override view returns (
-    uint totalDebtAmountOut,
-    uint totalCollateralAmountOut
-  ) {
-    totalDebtAmountOut = debts[msg.sender][collateralAsset_][borrowAsset_];
-    totalCollateralAmountOut = collaterals[msg.sender][collateralAsset_][borrowAsset_];
-  }*//*
-
-
-*/
-/*  function getDebtAmountStored(
-    address collateralAsset_,
-    address borrowAsset_
-  ) external override view returns (
-    uint totalDebtAmountOut,
-    uint totalCollateralAmountOut
-  ) {
-    totalDebtAmountOut = debts[msg.sender][collateralAsset_][borrowAsset_];
-    totalCollateralAmountOut = collaterals[msg.sender][collateralAsset_][borrowAsset_];
-  }*//*
-
-
-  function quoteRepay(
-    address /*collateralAsset_*/,
-    address /*borrowAsset_*/,
-    uint /*amountToRepay_*/
-  ) external pure returns (
-    uint collateralAmountOut
-  ) {
-    return 0;
-  }
-
-
-}
-*/+///// @title Mock Tetu Converter contract.
+///// @author bogdoslav
+//contract MockTetuConverter is ITetuConverter {
+//  using SafeERC20 for IERC20;
+//  using FixedPointMathLib for uint;
+//
+//  address public controller;
+//
+//  /// @dev Version of this contract. Adjust manually on each code modification.
+//  string public constant TETU_CONVERTER_MOCK_VERSION = "1.0.0";
+//
+//  /// @dev half of this will be applied on swap on borrow and half on swap on repay
+//  int public swapAprForPeriod36 = 0;
+//
+//  /// @dev this apr will be added to debt on borrow
+//  int public borrowAprForPeriod36 = 0;
+//
+//  /// @dev percentage of how much tokens will be borrowed from collateral
+//  uint public borrowRate2 = 50;
+//
+//  /// @dev reward tokens and amounts to send to borrower on claimRewards()
+//  address[] public rewardTokens;
+//  uint[] public rewardAmounts;
+//
+//  /// @dev msg.sender, collateral, borrow token, amounts
+//  mapping(address => mapping(address => mapping(address => uint))) public collaterals;
+//  mapping(address => mapping(address => mapping(address => uint))) public debts;
+//
+//  constructor(address[] memory rewardTokens_, uint[] memory rewardAmounts_) {
+//    require(rewardTokens_.length == rewardAmounts_.length);
+//
+//    for (uint i = 0; i < rewardTokens_.length; ++i) {
+//      rewardTokens.push(rewardTokens_[i]);
+//      rewardAmounts.push(rewardAmounts_[i]);
+//    }
+//  }
+//
+//  /// @dev See {IERC165-supportsInterface}.
+//  function supportsInterface(bytes4 interfaceId) external view virtual returns (bool) {
+//    return interfaceId == InterfaceIds.I_TETU_CONVERTER;
+//    // || super.supportsInterface(interfaceId);
+//  }
+//
+//  /// SETTERS
+//
+//  function setSwapAprForPeriod36(int aprForPeriod36_) external {
+//    swapAprForPeriod36 = aprForPeriod36_;
+//  }
+//
+//  function setBorrowAprForPeriod36(int aprForPeriod36_) external {
+//    borrowAprForPeriod36 = aprForPeriod36_;
+//  }
+//
+//  function setBorrowRate2(uint borrowRate2_) external {
+//    borrowRate2 = borrowRate2_;
+//  }
+//
+//  /// MATH
+//
+//  function _calcMaxTargetAmount(address sourceToken, uint sourceAmount, address targetToken)
+//  internal view returns (uint maxTargetAmount) {
+//    maxTargetAmount = sourceAmount * borrowRate2 / 10 ** 2;
+//    maxTargetAmount = _convertDecimals(sourceToken, maxTargetAmount, targetToken);
+//  }
+//
+//  function _calcSourceAmount(address sourceToken, address targetToken, uint targetAmount)
+//  internal view returns (uint sourceAmount) {
+//    sourceAmount = targetAmount * 10 ** 2 / borrowRate2;
+//    sourceAmount = _convertDecimals(targetToken, sourceAmount, sourceToken);
+//  }
+//
+//  function _convertDecimals(address sourceToken, uint sourceAmount, address targetToken)
+//  internal view returns (uint targetAmount) {
+//    uint sourceDecimals = IMockToken(sourceToken).decimals();
+//    uint targetDecimals = IMockToken(targetToken).decimals();
+//    targetAmount = sourceDecimals == targetDecimals
+//    ? sourceAmount
+//    : sourceAmount * 10 ** targetDecimals / 10 ** sourceDecimals;
+//  }
+//
+//  function findBorrowStrategy(
+//    address sourceToken_,
+//    uint sourceAmount_,
+//    address targetToken_,
+//    uint
+//periodInBlocks_
+//
+//  ) override public view returns (
+//    address converter,
+//    uint maxTargetAmount,
+//    int aprForPeriod36
+//  ) {
+//    converter = address(1);
+//    maxTargetAmount = _calcMaxTargetAmount(sourceToken_, sourceAmount_, targetToken_);
+//    aprForPeriod36 =
+//conversionMode == ConversionMode.SWAP_1 ? swapAprForPeriod36 :
+// borrowAprForPeriod36;
+//  }
+//
+//  function findConversionStrategy(
+//    address sourceToken_,
+//    uint sourceAmount_,
+//    address targetToken_,
+//    uint periodInBlocks_
+//  ) override external view returns (
+//    address converter,
+//    uint maxTargetAmount,
+//    int aprForPeriod36
+//  ) {
+//    return findBorrowStrategy(sourceToken_, sourceAmount_, targetToken_, periodInBlocks_);
+//  }
+//
+//  function findSwapStrategy(
+//    address
+//sourceToken_
+//,
+//    uint
+//sourceAmount_
+//,
+//    address
+//targetToken_
+//
+//  ) override external pure returns (
+//    address converter,
+//    uint maxTargetAmount,
+//    int apr18
+//  ) {
+//    converter = address(0);
+//    maxTargetAmount = 0;
+//    apr18 = 0;
+//
+//    revert('MTC: Not implemented');
+//  }
+//
+//  function borrow(
+//    address converter_,
+//    address collateralAsset_,
+//    uint collateralAmount_,
+//    address borrowAsset_,
+//    uint amountToBorrow_,
+//    address receiver_
+//  ) override external returns (
+//    uint borrowedAmountTransferred
+//  ) {
+//    IMockToken(collateralAsset_).burn(address(this), collateralAmount_);
+//
+//    uint maxTargetAmount = _calcMaxTargetAmount(collateralAsset_, collateralAmount_, borrowAsset_);
+//
+//    require(converter_ == address(1), 'MTC: Wrong converter');
+//    require(amountToBorrow_ <= maxTargetAmount, 'MTC: amountToBorrow too big');
+//    borrowedAmountTransferred = amountToBorrow_;
+//    collaterals[msg.sender][collateralAsset_][borrowAsset_] += collateralAmount_;
+//    debts[msg.sender][collateralAsset_][borrowAsset_] += uint(int(borrowedAmountTransferred)
+//      + int(borrowedAmountTransferred) * borrowAprForPeriod36 / 10 ** 36);
+//    // apply apr
+//
+//    IMockToken(borrowAsset_).mint(receiver_, borrowedAmountTransferred);
+//
+//  }
+//
+//  function repay(
+//    address collateralAsset_,
+//    address borrowAsset_,
+//    uint amountToRepay_,
+//    address collateralReceiver_
+//  ) override external returns (
+//    uint collateralAmountTransferred,
+//    uint returnedBorrowAmountOut
+//  ) {
+//    IMockToken(borrowAsset_).burn(address(this), amountToRepay_);
+//    collateralAmountTransferred = 0;
+//    uint debt = debts[msg.sender][collateralAsset_][borrowAsset_];
+//
+//    if (amountToRepay_ >= debt) {// close full debt
+//      delete debts[msg.sender][collateralAsset_][borrowAsset_];
+//      collateralAmountTransferred = collaterals[msg.sender][collateralAsset_][borrowAsset_];
+//      delete collaterals[msg.sender][collateralAsset_][borrowAsset_];
+//      // swap excess
+//uint excess = amountToRepay_ - debt;
+//      if (excess > 0) {
+//        collateralAmountTransferred += _calcSourceAmount(uint(ConversionMode.SWAP_1), collateralAsset_, borrowAsset_, excess);
+//      }
+//
+//
+//    } else {// partial repay
+//      debts[msg.sender][collateralAsset_][borrowAsset_] -= amountToRepay_;
+//      collateralAmountTransferred = _calcSourceAmount(collateralAsset_, borrowAsset_, amountToRepay_);
+//      collaterals[msg.sender][collateralAsset_][borrowAsset_] -= collateralAmountTransferred;
+//    }
+//
+//    IMockToken(collateralAsset_).mint(collateralReceiver_, collateralAmountTransferred);
+//    returnedBorrowAmountOut = 0;
+//    // stub
+//  }
+//
+//  function estimateRepay(
+//    address
+//user_
+//,
+//    address
+//collateralAsset_
+//,
+//    uint
+//collateralAmountRequired_
+//,
+//    address
+//borrowAsset_
+//
+//  ) override external pure returns (
+//    uint borrowAssetAmount,
+//    uint unobtainableCollateralAssetAmount
+//  ) {
+//    borrowAssetAmount = 0;
+//    // stub for now
+//    unobtainableCollateralAssetAmount = 0;
+//    // stub for now
+//
+//    revert('MTC: Not implemented');
+//  }
+//
+//  function claimRewards(address receiver_) override external returns (
+//    address[] memory,
+//    uint[] memory
+//  ) {
+//    uint len = rewardTokens.length;
+//    for (uint i = 0; i < len; ++i) {
+//      IMockToken token = IMockToken(rewardTokens[i]);
+//      uint amount = rewardAmounts[i];
+//      token.mint(receiver_, amount);
+//    }
+//    return (rewardTokens, rewardAmounts);
+//  }
+//
+//  ////////////////////////
+//  ///     CALLBACKS
+//  ////////////////////////
+//
+//  function callRequireAmountBack(
+//    address borrower,
+//    address collateralAsset_,
+//    uint requiredAmountCollateralAsset_,
+//    address borrowAsset_,
+//    uint requiredAmountBorrowAsset_
+//  ) external returns (
+//    uint amountOut,
+//    bool isCollateral
+//  ) {
+//    (amountOut, isCollateral) = ITetuConverterCallback(borrower).requireAmountBack(
+//      collateralAsset_,
+//      requiredAmountCollateralAsset_,
+//      borrowAsset_,
+//      requiredAmountBorrowAsset_
+//    );
+//
+//    if (isCollateral) {
+//      collaterals[borrower][collateralAsset_][borrowAsset_] += amountOut;
+//    } else {
+//      debts[borrower][collateralAsset_][borrowAsset_] -= amountOut;
+//    }
+//  }
+//
+//  function callOnTransferBorrowedAmount(
+//    address borrower,
+//    address collateralAsset_,
+//    address borrowAsset_,
+//    uint amountBorrowAssetSentToBorrower_
+//  ) external {
+//    debts[borrower][collateralAsset_][borrowAsset_] += amountBorrowAssetSentToBorrower_;
+//    IMockToken(borrowAsset_).mint(borrower, amountBorrowAssetSentToBorrower_);
+//
+//    ITetuConverterCallback(borrower).onTransferBorrowedAmount(
+//      collateralAsset_, borrowAsset_, amountBorrowAssetSentToBorrower_
+//    );
+//  }
+//
+// function getDebtAmountCurrent(
+//    address collateralAsset_,
+//    address borrowAsset_
+//  ) external override view returns (
+//    uint totalDebtAmountOut,
+//    uint totalCollateralAmountOut
+//  ) {
+//    totalDebtAmountOut = debts[msg.sender][collateralAsset_][borrowAsset_];
+//    totalCollateralAmountOut = collaterals[msg.sender][collateralAsset_][borrowAsset_];
+//  }
+//
+//
+//  function getDebtAmountStored(
+//    address collateralAsset_,
+//    address borrowAsset_
+//  ) external override view returns (
+//    uint totalDebtAmountOut,
+//    uint totalCollateralAmountOut
+//  ) {
+//    totalDebtAmountOut = debts[msg.sender][collateralAsset_][borrowAsset_];
+//    totalCollateralAmountOut = collaterals[msg.sender][collateralAsset_][borrowAsset_];
+//  }
+//
+//  function quoteRepay(
+//    address /*collateralAsset_*/,
+//    address /*borrowAsset_*/,
+//    uint /*amountToRepay_*/
+//  ) external pure returns (
+//    uint collateralAmountOut
+//  ) {
+//    return 0;
+//  }
+//}