// SPDX-License-Identifier: MIT
pragma solidity 0.8.17;

import "../strategies/DepositorBase.sol";
import "@tetu_io/tetu-contracts-v2/contracts/test/IMockToken.sol";
import "@tetu_io/tetu-contracts-v2/contracts/openzeppelin/Initializable.sol";
import "hardhat/console.sol";

/// @title Mock contract for base Depositor.
contract MockDepositor is DepositorBase, Initializable {

  uint[] private _depositorReserves;
  uint[] private _depositorWeights;

  address[] private _depositorAssets;

  /// @notice total amount of active LP tokens.
  uint public totalSupply;
  uint private depositorLiquidity;

  /////////////////////////////////////////////////////////////////////
  ///                   Initialization
  /////////////////////////////////////////////////////////////////////

  // @notice tokens must be MockTokens
  function __MockDepositor_init(
    address[] memory tokens_,
    uint[] memory depositorWeights_,
    uint[] memory depositorReserves_
  ) internal onlyInitializing {
    uint tokensLength = tokens_.length;
    for (uint i = 0; i < tokensLength; ++i) {
      _depositorAssets.push(tokens_[i]);
      _depositorWeights.push(depositorWeights_[i]);
      _depositorReserves.push(depositorReserves_[i]);
    }
  }

  /////////////////////////////////////////////////////////////////////
  ///                   _depositorTotalSupply
  /////////////////////////////////////////////////////////////////////
  function setTotalSupply(uint totalSupply_) external {
    totalSupply = totalSupply_;
  }
  //// @notice Total amount of LP tokens in the depositor
  function _depositorTotalSupply() override internal view returns (uint) {
    return totalSupply;
  }

  /////////////////////////////////////////////////////////////////////
  ///                   _depositorLiquidity
  /////////////////////////////////////////////////////////////////////

  function _depositorLiquidity() override internal virtual view returns (uint) {
    return depositorLiquidity;
  }

  function setDepositorLiquidity(uint depositorLiquidity_) external {
    depositorLiquidity = depositorLiquidity_;
  }

  /////////////////////////////////////////////////////////////////////
  ///                   Misc
  /////////////////////////////////////////////////////////////////////

  /// @dev Returns pool assets
  function _depositorPoolAssets() override internal virtual view returns (address[] memory) {
    //    console.log("_depositorPoolAssets");
    return _depositorAssets;
  }

  /// @dev Returns pool weights
  function _depositorPoolWeights() override internal virtual view returns (uint[] memory weights, uint totalWeight) {
    //    console.log("_depositorPoolWeights", _depositorWeights.length);
    weights = _depositorWeights;
    uint len = weights.length;
    totalWeight = 0;
    for (uint i; i < len; i++) {
      totalWeight += weights[i];
    }
  }

  function _depositorPoolReserves() override internal virtual view returns (uint[] memory reserves) {
    reserves = _depositorReserves;
  }

  function setDepositorPoolReserves(uint[] memory depositorReserves_) external {
    _depositorReserves = depositorReserves_;
  }

  /////////////////////////////////////////////////////////////////////
  ///                   _depositorEnter
  /////////////////////////////////////////////////////////////////////
  struct DepositorEnterParams {
    uint[] amountsDesired;
    uint[] amountsConsumed;
    uint liquidityOut;
  }

  DepositorEnterParams internal depositorEnterParams;

  function _depositorEnter(uint[] memory amountsDesired_) override internal virtual returns (
    uint[] memory amountsConsumed,
    uint liquidityOut
  ) {
    require(_depositorAssets.length == amountsDesired_.length);

    uint len = amountsDesired_.length;
    amountsConsumed = depositorEnterParams.amountsConsumed;

    for (uint i = 0; i < len; ++i) {
      require(amountsDesired_[i] == depositorEnterParams.amountsDesired[i], "!depositorEnter");
      IMockToken token = IMockToken(_depositorAssets[i]);
      token.burn(address(this), depositorEnterParams.amountsConsumed[i]);
    }

    liquidityOut = depositorEnterParams.liquidityOut;
    depositorLiquidity += liquidityOut;
  }

  function setDepositorEnter(uint[] memory amountsDesired_, uint[] memory amountsConsumed_, uint liquidityOut_) external {
    depositorEnterParams.liquidityOut = liquidityOut_;
    depositorEnterParams.amountsDesired = amountsDesired_;
    depositorEnterParams.amountsConsumed = amountsConsumed_;
  }

  /////////////////////////////////////////////////////////////////////
  ///                   _depositorExit
  /////////////////////////////////////////////////////////////////////

  struct DepositorExitParams {
    uint liquidityAmount;
    uint[] amountsOut;
  }

  DepositorExitParams internal depositorExitParams;

  function _depositorExit(uint liquidityAmount) override internal virtual returns (uint[] memory amountsOut) {
<<<<<<< HEAD
    // console.log("MockDepositor._depositorExit liquidityAmount", liquidityAmount, depositorExitParams.liquidityAmount);
    require(liquidityAmount == depositorExitParams.liquidityAmount, "!depositorExit");
=======
    //    console.log("MockDepositor._depositorExit liquidityAmount", liquidityAmount, depositorExitParams.liquidityAmount);
    require(liquidityAmount == depositorExitParams.liquidityAmount, "!input params");
>>>>>>> 2bad64f7

    uint len = _depositorAssets.length;
    amountsOut = depositorExitParams.amountsOut;

    for (uint i = 0; i < len; ++i) {
      IMockToken token = IMockToken(_depositorAssets[i]);
      token.mint(address(this), depositorExitParams.amountsOut[i]);
    }

    // we need to modify depositorLiquidity for tests with _updateInvestedAssets
    if (depositorLiquidity >= liquidityAmount) {
      depositorLiquidity -= liquidityAmount;
    }
  }

  function setDepositorExit(uint liquidityAmount_, uint[] memory amountsOut_) external {
    //    console.log("MockDepositor.setDepositorExit liquidityAmount", liquidityAmount_);
    depositorExitParams.liquidityAmount = liquidityAmount_;
    depositorExitParams.amountsOut = amountsOut_;
  }

  /////////////////////////////////////////////////////////////////////
  ///                   _depositorQuoteExit
  /////////////////////////////////////////////////////////////////////
  struct DepositorQuoteExitParams {
    uint liquidityAmount;
    uint[] amountsOut;
  }
  /// @notice keccak256(liquidityAmount + 1) => results
  mapping(bytes32 => DepositorQuoteExitParams) internal depositorQuoteExitParams;

  /// @dev Quotes output for given lp amount from the pool.
  function _depositorQuoteExit(uint liquidityAmount) override internal virtual view returns (uint[] memory amountsOut) {
    bytes32 key = keccak256(abi.encodePacked(liquidityAmount + 1));
    DepositorQuoteExitParams memory p = depositorQuoteExitParams[key];
    if (p.liquidityAmount == liquidityAmount) {
      amountsOut = p.amountsOut;
    } else {
      //console.log("_depositorQuoteExit.missed liquidityAmount", liquidityAmount);
      revert("MockDepositor.!liquidityAmount");
    }

    return amountsOut;
  }

  function setDepositorQuoteExit(uint liquidityAmount_, uint[] memory amountsOut_) external {
    //    console.log("setDepositorQuoteExit, liquidityAmount_", liquidityAmount_);
    bytes32 key = keccak256(abi.encodePacked(liquidityAmount_ + 1));

    DepositorQuoteExitParams memory p = DepositorQuoteExitParams({
    liquidityAmount : liquidityAmount_,
    amountsOut : amountsOut_
    });

    depositorQuoteExitParams[key] = p;
  }

  /////////////////////////////////////////////////////////////////////
  ///                   _depositorClaimRewards
  /////////////////////////////////////////////////////////////////////
  struct DepositorClaimRewardsParams {
    address[] rewardTokens;
    uint[] rewardAmounts;
  }

  DepositorClaimRewardsParams internal depositorClaimRewardsParams;

  function _depositorClaimRewards() override internal virtual returns (
    address[] memory rewardTokens,
    uint[] memory rewardAmounts
  ) {
    uint len = depositorClaimRewardsParams.rewardTokens.length;
    rewardTokens = depositorClaimRewardsParams.rewardTokens;
    rewardAmounts = depositorClaimRewardsParams.rewardAmounts;

    for (uint i = 0; i < len; ++i) {
      IMockToken token = IMockToken(depositorClaimRewardsParams.rewardTokens[i]);
      token.mint(address(this), depositorClaimRewardsParams.rewardAmounts[i]);
    }
    return (rewardTokens, rewardAmounts);
  }

  function setDepositorClaimRewards(address[] memory rewardTokens_, uint[] memory rewardAmounts_) external {
    depositorClaimRewardsParams.rewardTokens = rewardTokens_;
    depositorClaimRewardsParams.rewardAmounts = rewardAmounts_;
  }
}<|MERGE_RESOLUTION|>--- conflicted
+++ resolved
@@ -136,13 +136,7 @@
   DepositorExitParams internal depositorExitParams;
 
   function _depositorExit(uint liquidityAmount) override internal virtual returns (uint[] memory amountsOut) {
-<<<<<<< HEAD
-    // console.log("MockDepositor._depositorExit liquidityAmount", liquidityAmount, depositorExitParams.liquidityAmount);
     require(liquidityAmount == depositorExitParams.liquidityAmount, "!depositorExit");
-=======
-    //    console.log("MockDepositor._depositorExit liquidityAmount", liquidityAmount, depositorExitParams.liquidityAmount);
-    require(liquidityAmount == depositorExitParams.liquidityAmount, "!input params");
->>>>>>> 2bad64f7
 
     uint len = _depositorAssets.length;
     amountsOut = depositorExitParams.amountsOut;
