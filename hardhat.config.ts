import {config as dotEnvConfig} from "dotenv";
import "@nomicfoundation/hardhat-chai-matchers";
import "@nomiclabs/hardhat-ethers";
import "@nomiclabs/hardhat-etherscan";
import "@nomiclabs/hardhat-web3";
import "@nomiclabs/hardhat-solhint";
import "@typechain/hardhat";
import "hardhat-contract-sizer";
import "hardhat-gas-reporter";
import "hardhat-tracer";
import "solidity-coverage"
import "hardhat-abi-exporter"
import {task} from "hardhat/config";
import {deployContract} from "./scripts/deploy/DeployContract";

dotEnvConfig();
// tslint:disable-next-line:no-var-requires
const argv = require('yargs/yargs')()
  .env('TETU')
  .options({
    hardhatChainId: {
      type: "number",
      default: 137
    },
    maticRpcUrl: {
      type: "string",
    },
    networkScanKey: {
      type: "string",
    },
    privateKey: {
      type: "string",
      default: "85bb5fa78d5c4ed1fde856e9d0d1fe19973d7a79ce9ed6c0358ee06a4550504e" // random account
    },
    maticForkBlock: {
      type: "number",
      default: 0
    },
  }).argv;

task("deploy", "Deploy contract", async function (args, hre, runSuper) {
  const [signer] = await hre.ethers.getSigners();
  // tslint:disable-next-line:ban-ts-ignore
  // @ts-ignore
  await deployContract(hre, signer, args.name)
}).addPositionalParam("name", "Name of the smart contract to deploy");

export default {
  defaultNetwork: "hardhat",
  networks: {
    hardhat: {
      allowUnlimitedContractSize: true,
      chainId: argv.hardhatChainId,
      timeout: 99999999,
<<<<<<< HEAD
      gas: argv.hardhatChainId === 137 ? 19_000_000 : 9_000_000,
      forking: argv.hardhatChainId === 137 ? {
        url: argv.hardhatChainId === 137 ? argv.maticRpcUrl : undefined,
        blockNumber: argv.hardhatChainId === 137 ? argv.maticForkBlock !== 0 ? argv.maticForkBlock : undefined : undefined
=======
      blockGasLimit: 0x1fffffffffffff,
      gas: argv.hardhatChainId === 1 ? 19_000_000 :
        argv.hardhatChainId === 137 ? 19_000_000 :
            9_000_000,
      forking: argv.hardhatChainId !== 31337 ? {
        url:
          argv.hardhatChainId === 1 ? argv.ethRpcUrl :
            argv.hardhatChainId === 137 ? argv.maticRpcUrl :
                undefined,
        blockNumber:
          argv.hardhatChainId === 1 ? argv.ethForkBlock !== 0 ? argv.ethForkBlock : undefined :
            argv.hardhatChainId === 137 ? argv.maticForkBlock !== 0 ? argv.maticForkBlock : undefined :
                undefined
>>>>>>> 8cafd242
      } : undefined,
      accounts: {
        mnemonic: "test test test test test test test test test test test junk",
        path: "m/44'/60'/0'/0",
        accountsBalance: "100000000000000000000000000000"
      },
      // loggingEnabled: true,
    },
    matic: {
      url: argv.maticRpcUrl || '',
      timeout: 99999,
      chainId: 137,
      gas: 12_000_000,
      // gasPrice: 50_000_000_000,
      // gasMultiplier: 1.3,
      accounts: [argv.privateKey],
    },
    eth: {
      url: argv.ethRpcUrl || '',
      chainId: 1,
      accounts: [argv.privateKey],
    },
    sepolia: {
      url: argv.sepoliaRpcUrl || '',
      chainId: 11155111,
      // gas: 50_000_000_000,
      accounts: [argv.privateKey],
    },
  },
  etherscan: {
    //  https://hardhat.org/plugins/nomiclabs-hardhat-etherscan.html#multiple-api-keys-and-alternative-block-explorers
    apiKey: {
      mainnet: argv.networkScanKey,
      goerli: argv.networkScanKey,
      sepolia: argv.networkScanKey,
      polygon: argv.networkScanKeyMatic || argv.networkScanKey,
    },
  },
  solidity: {
    compilers: [
      {
        version: "0.8.17",
        settings: {
          optimizer: {
            enabled: true,
            runs: 150,
          }
        }
      },
    ]
  },
  paths: {
    sources: "./contracts",
    tests: "./test",
    cache: "./cache",
    artifacts: "./artifacts"
  },
  mocha: {
    timeout: 9999999999
  },
  contractSizer: {
    alphaSort: false,
    runOnCompile: false,
    disambiguatePaths: false,
  },
  gasReporter: {
    enabled: false,
    currency: 'USD',
    gasPrice: 21
  },
  typechain: {
    outDir: "typechain",
  },
  abiExporter: {
    path: './artifacts/abi',
    runOnCompile: false,
    spacing: 2,
    pretty: true,
  }
};<|MERGE_RESOLUTION|>--- conflicted
+++ resolved
@@ -52,12 +52,6 @@
       allowUnlimitedContractSize: true,
       chainId: argv.hardhatChainId,
       timeout: 99999999,
-<<<<<<< HEAD
-      gas: argv.hardhatChainId === 137 ? 19_000_000 : 9_000_000,
-      forking: argv.hardhatChainId === 137 ? {
-        url: argv.hardhatChainId === 137 ? argv.maticRpcUrl : undefined,
-        blockNumber: argv.hardhatChainId === 137 ? argv.maticForkBlock !== 0 ? argv.maticForkBlock : undefined : undefined
-=======
       blockGasLimit: 0x1fffffffffffff,
       gas: argv.hardhatChainId === 1 ? 19_000_000 :
         argv.hardhatChainId === 137 ? 19_000_000 :
@@ -71,7 +65,6 @@
           argv.hardhatChainId === 1 ? argv.ethForkBlock !== 0 ? argv.ethForkBlock : undefined :
             argv.hardhatChainId === 137 ? argv.maticForkBlock !== 0 ? argv.maticForkBlock : undefined :
                 undefined
->>>>>>> 8cafd242
       } : undefined,
       accounts: {
         mnemonic: "test test test test test test test test test test test junk",
