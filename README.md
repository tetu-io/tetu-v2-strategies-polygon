--- conflicted
+++ resolved
@@ -14,26 +14,15 @@
 
 ## Setup new UniswapV3 based strategy
 
-<<<<<<< HEAD
-* [deployer] ```hardhat deploy --network matic```
-* [tetu governance] announce strategy for splitter
-* [converter governance] converterController.setWhitelistValues([strategyAddress], true)
-* check liquidator routes and add if it is needed
-* [operator] strategy.setLiquidationThreshold((asset, threshold)
-* [operator] strategy.setStrategyProfitHolder(strategyAddress)
-* [operator] rebalanceDebtConfig.setConfig(strategyAddr, lockedPercentForDelayedRebalance, lockedPercentForForcedRebalance, rebalanceDebtDelay)
-* [gelato user] add task for NSR with RebalanceResolver address
-=======
 * * [operator] ```hardhat deploy --network matic```
 * * [tetu governance] announce strategy for splitter
-* * [converter governance] converterController.setWhitelistValues(strategyAddrress, true)
+* * [converter governance] converterController.setWhitelistValues([strategyAddress], true)
 * * [tetu governance] check liquidator routes and add if it is needed
 * * [operator] strategy.setLiquidationThreshold((asset, threshold) (for each 1000)
 * * [operator] strategy.seReinvestThreholdPercent((thresholdPerc18) (10)
-* * [operator] strategy.setStrategyProfitHolder(strategyAddrress)
+* * [operator] strategy.setStrategyProfitHolder(strategyAddress)
 * * [operator] rebalanceDebtConfig.setConfig(strategyAddr, lockedPercentForDelayedRebalance, lockedPercentForForcedRebalance, rebalanceDebtDelay)
 * * [tetu governance] Register RebalanceResolver as operator
 * * [operator] add task for NSR with RebalanceResolver address, register task executer in the resolver
->>>>>>> bc403643
 * [operator] run on server ```npm run rebalance-debt:matic``` with env vars set
 * [operator] after 18h add strategy to splitter