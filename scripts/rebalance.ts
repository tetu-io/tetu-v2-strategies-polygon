/* tslint:disable */
import hre, { ethers } from 'hardhat';
import { quoteOneInch, runResolver } from '../web3-functions/w3f-utils';
import axios from 'axios';
import { RunHelper } from './utils/RunHelper';
import { getDeployedContractByName, txParams2 } from '../deploy_constants/deploy-helpers';
import { Web3FunctionResultCallData } from '@gelatonetwork/web3-functions-sdk';
import { sendMessageToTelegram } from './telegram/tg-sender';
import { Addresses } from '@tetu_io/tetu-contracts-v2/dist/scripts/addresses/addresses';
import {
  ControllerV2__factory,
  IRebalancingV2Strategy__factory,
  IStrategyV2__factory,
  StrategySplitterV2__factory,
  TetuVaultV2__factory,
} from '../typechain';
import { config as dotEnvConfig } from 'dotenv';
import { subscribeTgBot } from './telegram/tg-subscribe';
import { Misc } from './utils/Misc';
import { NSRUtils } from './utils/NSRUtils';
import { formatUnits } from 'ethers/lib/utils';
<<<<<<< HEAD
import { splitterHardWork } from './utils/splitter-hardwork';
import { BaseAddresses } from './addresses/BaseAddresses';
=======
import cron from 'node-cron';
import { Simulate } from 'react-dom/test-utils';
import error = Simulate.error;
>>>>>>> 53835c94

// test rebalance debt
// NODE_OPTIONS=--max_old_space_size=4096 hardhat run scripts/special/prepareTestEnvForUniswapV3ReduceDebtW3F.ts
// TETU_REBALANCE_DEBT_STRATEGIES=<address> TETU_PAIR_BASED_STRATEGY_READER=<address> TETU_REBALANCE_DEBT_CONFIG=<address> hardhat run scripts/rebalanceDebt.ts --network localhost

// test fuse
// NODE_OPTIONS=--max_old_space_size=4096 hardhat run scripts/special/prepareTestEnvForUniswapV3ReduceDebtFuseW3F.ts
// TETU_REBALANCE_DEBT_STRATEGIES=<address> TETU_PAIR_BASED_STRATEGY_READER=<address> TETU_REBALANCE_DEBT_CONFIG=<address> hardhat run scripts/rebalanceDebt.ts --network localhost

const MAX_ERROR_LENGTH = 1000;
const DELAY_BETWEEN_NSRS = 60;
const DELAY_AFTER_NSR = 10;
<<<<<<< HEAD
// delay for NSR call
// if we will call it too often and too quick we will lose on short price falls in a pool
// this delay should be ~average time for arbitragers rebalance the pool across networks
// prev value 300(5min) leaded to probably higher loss, move back to this value if 30min works bad
const DELAY_NEED_NSR_CONFIRM = 1800;
=======
const DELAY_NEED_NSR_CONFIRM = 300;
const DEFAULT_ENV_SEPARATOR = ':separate:';
>>>>>>> 53835c94

dotEnvConfig();
// tslint:disable-next-line:no-var-requires
const argv = require('yargs/yargs')()
  .env('TETU')
  .options({
    nsrMsgSuccess: { //
      type: 'boolean',
      default: false,
    },
    rebalanceDebtAgg: {
      type: 'string',
      default: '',
    },
    rebalanceDebt1InchProtocols: {
      type: 'string',
      default: '',
    },
    rebalanceDebtMsgSuccess: {
      type: 'boolean',
      default: false,
    },
    rebalanceDebtLoopDelay: {
      type: 'number',
      default: 60_000,
    },
    cronDailyReport: {
      type: 'string',
      default: '22 19 * * *'
    },
    maxErrorCount: {
      type: 'number',
      default: 100
    },
    excludeErrorLogs: {
      type: 'string',
      default: ''
    }
  }).argv;

enum EventType {
  Rebalance = 'Rebalance success',
  NSR = 'NSR success',
  ErrorNSR = 'Error NSR',
  ErrorExecute = 'Error EXECUTE',
  Empty = 'Empty result',
  ErrorProcessing = 'Error inside strategy processing',
  ErrorRebalance = 'Error in debt rebalance',
  ErrorFetching = 'Error fetch from url'
}

const eventLogs = new Map<EventType, string[][]>();
let excludeErrorLogs: string[] = [];

async function logEvent(eventType: EventType, params: string[], isError = false, message: string = '') {
  if (isError && !excludeErrorLogs.some(excludeErrorLog => excludeErrorLog.toLocaleLowerCase() === message)) {
    await sendMessageToTelegram(message);
    return;
  }
  if (!eventLogs.has(eventType)) {
    eventLogs.set(eventType, []);
  }
  const events = eventLogs.get(eventType)!;

  eventLogs.get(eventType)!.push(params);

  if (eventType.toString().startsWith('Error') && events.length >= argv.maxErrorCount) {
    const params = new Set(events.map(item => item.join(' - ')));

    await sendMessageToTelegram(`${eventType}: ${events.length} time(s)\n\n${Array.from(params).join('\n')}`);
    eventLogs.set(eventType, []);
  }
}

async function sendDailyReport() {
  let report = 'Daily Report:\n\n';
  eventLogs.forEach((params, eventType) => {
    report += '---------------------------------------------------------------------------------\n'

    const countMap = new Map<string, number>();

    params.forEach(items => {
      const key = `${items.join(' - ')}`;
      countMap.set(key, (countMap.get(key) || 0) + 1);
    });

    report += `${eventType} Events:\n`;
    countMap.forEach((count, strategyInfo) => {
      report += ` - ${strategyInfo}: ${count} time(s)\n`;
    });
    report += '---------------------------------------------------------------------------------\n\n'
  });


  if (report) {
    await sendMessageToTelegram(report);
  }

  // clear logs
  eventLogs.clear();
}


// ------------ SEND REPORT
cron.schedule(argv.cronDailyReport, async () => {
  await sendDailyReport();
});


async function main() {
  console.log('Strategies NSR and debt rebalancer');
  excludeErrorLogs = argv.excludeErrorLogs.split(DEFAULT_ENV_SEPARATOR);

  if (!['localhost', 'matic', 'base'].includes(hre.network.name)) {
    console.log('Unsupported network', hre.network.name);
    console.log('Only localhost, matic and base networks supported');
    process.exit(-1);
  }

  await subscribeTgBot();
  await sendMessageToTelegram('Tetu rebalance debts started');

  const core = Addresses.getCore();
  const configAddress = await getDeployedContractByName('RebalanceDebtConfig');
  const readerAddress = await getDeployedContractByName('PairBasedStrategyReader');
  console.log('Config: ', configAddress);
  console.log('Reader: ', readerAddress);

  const agg = argv.rebalanceDebtAgg;
  const oneInchProtocols = argv.rebalanceDebt1InchProtocols;

  const provider = ethers.provider;
  const signer = (await ethers.getSigners())[0];

  let lastNSR: number = 0;
  const needNSRTimestamp: { [addr: string]: number } = {};
  const lastFuseTrigger = new Map<string, number>();


  const res = await quoteOneInch(
    BaseAddresses.USDC_TOKEN,
    BaseAddresses.USDbC_TOKEN,
    '7175627810',
    '0xAA43e2cc199DC946b3D528c6E00ebb3F4CC2fC0e',
    8453,
    fetchFuncAxios,
  );
  if (!res) {
    throw Error('1inch test call failed!');
  }

  // noinspection InfiniteLoopJS
  while (true) {

    try {
      const vaults = await ControllerV2__factory.connect(core.controller, ethers.provider).vaultsList();
      console.log('vaults', vaults.length);

      for (const vault of vaults) {
        const splitter = await TetuVaultV2__factory.connect(vault, ethers.provider).splitter();

        // #### DO HARD WORK ####
        await splitterHardWork(splitter);

        const splitterContract = StrategySplitterV2__factory.connect(splitter, ethers.provider);
        const strategies = await splitterContract.allStrategies();
        console.log('strategies', strategies.length);

        for (const strategyAddress of strategies) {

          try {

            if (!(await NSRUtils.isStrategyEligibleForNSR(strategyAddress))) {
              continue;
            }

            const strategy = IRebalancingV2Strategy__factory.connect(strategyAddress, signer);
            const strategyName = await IStrategyV2__factory.connect(strategyAddress, ethers.provider)
              .strategySpecificName();
            console.log('Processing strategy', strategyName, strategyAddress);

            let now = await Misc.getBlockTsFromChain();

            const defaultState = await strategy.getDefaultState();
            const isFuseTriggered =
              defaultState[2][1].toString() === '2'
              || defaultState[2][1].toString() === '3'
              || defaultState[2][2].toString() === '2'
              || defaultState[2][2].toString() === '3';

            const lastFuseTriggerReport = lastFuseTrigger.get(strategyAddress.toLowerCase()) ?? 0;

            console.log('>>> !!! isFuseTriggered', isFuseTriggered);
            console.log('>>> !!! lastFuseTriggerReport', lastFuseTriggerReport);
            console.log('>>> !!! now - lastFuseTriggerReport', now - lastFuseTriggerReport);
            if (isFuseTriggered) {
              if (lastFuseTriggerReport === 0) {
                await sendMessageToTelegram(`Fuse triggered for ${strategyName} ${strategyAddress}`);
                lastFuseTrigger.set(strategyAddress.toLowerCase(), now);
              } else if (now - lastFuseTriggerReport >= 3600 * 24) {
                await sendMessageToTelegram(`Fuse still triggered ${strategyName} ${strategyAddress}`);
                lastFuseTrigger.set(strategyAddress.toLowerCase(), now);
              }
            } else {
              lastFuseTrigger.set(strategyAddress.toLowerCase(), 0);
            }

            // NSR
            const isPausedStrategy = await splitterContract.pausedStrategies(strategyAddress);
            const delayPassed = lastNSR + DELAY_BETWEEN_NSRS < now;
            const needNSR = await strategy.needRebalance();
            if (needNSR && !needNSRTimestamp[strategyAddress]) {
              console.log('update needNSRTimestamp for', strategyName);
              needNSRTimestamp[strategyAddress] = now;
            }
            if (!needNSR) {
              if (!needNSRTimestamp[strategyAddress]) {
                console.log('NO needNSR, remove needNSRTimestamp for', strategyName);
              }
              needNSRTimestamp[strategyAddress] = 0;
            }
            if (!isPausedStrategy
              && delayPassed
              && needNSR
              && now - needNSRTimestamp[strategyAddress] > DELAY_NEED_NSR_CONFIRM
            ) {
              console.log(strategyName, ' ----- PASSED needNSR, call NSR for');
              const tp = await txParams2();
              try {

                const gas = await strategy.estimateGas.rebalanceNoSwaps(true, { ...tp, gasLimit: 15_000_000 });
                console.log('estimated gas', formatUnits(gas, 9));

                await RunHelper.runAndWait2(strategy.populateTransaction.rebalanceNoSwaps(true));
                console.log('NSR success!', strategyName, strategyAddress);
                if (argv.nsrMsgSuccess) {
                  await logEvent(EventType.NSR, [strategyName, strategyAddress]);
                }

                now = await Misc.getBlockTsFromChain();
                lastNSR = now;
                await sleep(DELAY_AFTER_NSR * 1000);
              } catch (e) {
                console.log('Error NSR', strategyName, strategyAddress, e);
                await logEvent(
                  EventType.ErrorNSR,
                  [strategyName, strategyAddress],
                  true,
                  `Error NSR ${strategyName} ${strategyAddress} ${(e as string).toString().substring(0, MAX_ERROR_LENGTH)}`
                );
              }
            } else {
              if (needNSRTimestamp[strategyAddress] !== 0) {
                console.log(
                  strategyName,
                  ' ---- Not yet, Until NSR seconds:',
                  DELAY_NEED_NSR_CONFIRM - (now - needNSRTimestamp[strategyAddress]),
                );
              }
            }

            // Rebalance debt
            const result = await runResolver(
              provider,
              strategyAddress,
              readerAddress,
              configAddress,
              agg,
              oneInchProtocols,
              fetchFuncAxios,
            );

            if (result) {
              if (result.canExec) {
                console.log('Rebalance call', strategyName, result);
                if (typeof result.callData === 'string') {
                  throw Error('wrong callData for ' + strategyName);
                }
                const tp = await txParams2();
                const callData = result.callData as unknown as Web3FunctionResultCallData[];

                try {
                  const gas = await signer.estimateGas({
                    to: callData[0].to,
                    data: callData[0].data,
                    ...tp,
                    gasLimit: 15_000_000,
                  });

                  console.log('estimated gas', formatUnits(gas, 9));

                  await RunHelper.runAndWaitAndSpeedUp(provider, () =>
                      signer.sendTransaction({
                        to: callData[0].to,
                        data: callData[0].data,
                        ...tp,
                        gasLimit: 15_000_000,
                      }),
                    true, true,
                  );
                  console.log('Rebalance success!', strategyName, strategyAddress);
                  if (argv.rebalanceDebtMsgSuccess) {
                    await logEvent(EventType.Rebalance, [strategyName, strategyAddress])
                  }
                } catch (e) {
                  console.log('Error EXECUTE', strategyName, strategyAddress, e);
                  await logEvent(
                    EventType.ErrorExecute,
                    [strategyName, strategyAddress],
                    true,
                    `Error EXECUTE ${strategyName} ${strategyAddress} ${(e as string).toString().substring(0, MAX_ERROR_LENGTH)}`
                  );
                }
              } else {
                console.log('Result can not be executed:', strategyName, result.message);
              }
            } else {
              console.log('Empty result!', strategyName);
              await logEvent(EventType.Empty, [strategyName, strategyAddress]);
            }
          } catch (e) {
            console.log('Error inside strategy processing', strategyAddress, e);
            await logEvent(
              EventType.ErrorProcessing,
              [strategyAddress],
              true,
              `Error inside strategy processing ${strategyAddress} ${(e as string).toString().substring(0, MAX_ERROR_LENGTH)}`
            );
          }
        }
      }
    } catch (e) {
      console.log('error in debt rebalance loop', e);
      await logEvent(
        EventType.ErrorRebalance,
        [],
        true,
        `error in debt rebalance loop ${(e as string).toString().substring(0, MAX_ERROR_LENGTH)}`
      );
    }

    await sleep(argv.rebalanceDebtLoopDelay);
  }
}

const fetchFuncAxios = async(url: string, headers: {}) => {
  try {
    const r = await axios.get(url, { headers });
    if (r.status === 200) {
      return r.data;
    } else {
      console.log((`wrong response for fetch ${url} ${r.data}`));
      await sendMessageToTelegram(`wrong response for fetch ${url} ${r.data}`);
    }
  } catch (e) {
    console.log(`error fetch ${url}`, e);
    await logEvent(
      EventType.ErrorFetching,
      [url],
      true,
      `error fetch ${url}`
    );
    throw e;
  }
};

function sleep(ms: number) {
  return new Promise((resolve) => {
    setTimeout(resolve, ms);
  });
}

main().catch((error) => {
  console.error(error);
  process.exitCode = 1;
});<|MERGE_RESOLUTION|>--- conflicted
+++ resolved
@@ -19,14 +19,9 @@
 import { Misc } from './utils/Misc';
 import { NSRUtils } from './utils/NSRUtils';
 import { formatUnits } from 'ethers/lib/utils';
-<<<<<<< HEAD
-import { splitterHardWork } from './utils/splitter-hardwork';
-import { BaseAddresses } from './addresses/BaseAddresses';
-=======
 import cron from 'node-cron';
 import { Simulate } from 'react-dom/test-utils';
 import error = Simulate.error;
->>>>>>> 53835c94
 
 // test rebalance debt
 // NODE_OPTIONS=--max_old_space_size=4096 hardhat run scripts/special/prepareTestEnvForUniswapV3ReduceDebtW3F.ts
@@ -39,16 +34,12 @@
 const MAX_ERROR_LENGTH = 1000;
 const DELAY_BETWEEN_NSRS = 60;
 const DELAY_AFTER_NSR = 10;
-<<<<<<< HEAD
 // delay for NSR call
 // if we will call it too often and too quick we will lose on short price falls in a pool
 // this delay should be ~average time for arbitragers rebalance the pool across networks
 // prev value 300(5min) leaded to probably higher loss, move back to this value if 30min works bad
 const DELAY_NEED_NSR_CONFIRM = 1800;
-=======
-const DELAY_NEED_NSR_CONFIRM = 300;
 const DEFAULT_ENV_SEPARATOR = ':separate:';
->>>>>>> 53835c94
 
 dotEnvConfig();
 // tslint:disable-next-line:no-var-requires
