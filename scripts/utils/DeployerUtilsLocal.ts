import { ethers } from 'hardhat';
import { SignerWithAddress } from '@nomiclabs/hardhat-ethers/signers';
import logSettings from '../../log_settings';
import { Logger } from 'tslog';
import { MaticAddresses } from '../addresses/MaticAddresses';
import {
  ControllerV2,
  ControllerV2__factory,
  IBribe__factory,
  IController,
  IController__factory,
  IERC20__factory,
  IForwarder__factory,
  IGauge__factory,
  IPlatformVoter__factory,
  IStrategyV2,
  ITetuConverter__factory,
  ITetuLiquidator,
  ITetuLiquidator__factory,
  IVeDistributor__factory,
  IVeTetu__factory,
  IVoter__factory,
  Multicall__factory,
  ProxyControlled__factory,
  StrategySplitterV2,
  StrategySplitterV2__factory,
  TetuVaultV2,
  TetuVaultV2__factory,
  VaultFactory__factory,
} from '../../typechain';
import { Addresses } from '@tetu_io/tetu-contracts-v2/dist/scripts/addresses/addresses';
import { ICoreContractsWrapper } from '../../test/baseUT/universalTestUtils/CoreContractsWrapper';
import { IToolsContractsWrapper } from '../../test/baseUT/universalTestUtils/ToolsContractsWrapper';
import { RunHelper } from './RunHelper';
import { CoreAddresses } from '@tetu_io/tetu-contracts-v2/dist/scripts/models/CoreAddresses';
import { ToolsAddresses } from '@tetu_io/tetu-contracts-v2/dist/scripts/models/ToolsAddresses';
import { DeployerUtils } from './DeployerUtils';
import { Misc } from './Misc';
import {BaseAddresses} from "../addresses/BaseAddresses";
import {BASE_NETWORK_ID, POLYGON_NETWORK_ID} from "../../test/baseUT/utils/HardhatUtils";

// tslint:disable-next-line:no-var-requires
const hre = require('hardhat');
const log: Logger<undefined> = new Logger(logSettings);

export interface IVaultStrategyInfo {
  vault: TetuVaultV2,
  splitter: StrategySplitterV2,
  strategy: IStrategyV2
}

export class DeployerUtilsLocal {

  // ************** VERIFY **********************

  public static async verify(address: string) {
    try {
      await hre.run('verify:verify', {
        address,
      });
    } catch (e) {
      log.info('error verify ' + e);
    }
  }

  public static async verifyImpl(signer: SignerWithAddress, proxyAddress: string) {
    const proxy = ProxyControlled__factory.connect(proxyAddress, signer);
    const address = await proxy.implementation();
    console.log('impl address', address);
    try {
      await hre.run('verify:verify', {
        address,
      });
    } catch (e) {
      log.info('error verify ' + e);
    }
    await this.verifyProxy(proxyAddress);
  }

  // tslint:disable-next-line:no-any
  public static async verifyWithArgs(address: string, args: any[]) {
    try {
      await hre.run('verify:verify', {
        address, constructorArguments: args,
      });
    } catch (e) {
      log.info('error verify ' + e);
    }
  }

  // tslint:disable-next-line:no-any
  public static async verifyWithContractName(address: string, contractPath: string, args?: any[]) {
    try {
      await hre.run('verify:verify', {
        address, contract: contractPath, constructorArguments: args,
      });
    } catch (e) {
      log.info('error verify ' + e);
    }
  }

  public static async verifyImplWithContractName(
    signer: SignerWithAddress,
    proxyAddress: string,
    contractPath: string,
    // tslint:disable-next-line:no-any
    args?: any[],
  ) {
    const proxy = ProxyControlled__factory.connect(proxyAddress, signer);
    const address = await proxy.implementation();
    console.log('impl address', address);
    try {
      await hre.run('verify:verify', {
        address, contract: contractPath, constructorArguments: args,
      });
    } catch (e) {
      log.info('error verify ' + e);
    }
    await this.verifyProxy(proxyAddress);
  }

  // tslint:disable-next-line:no-any
  public static async verifyWithArgsAndContractName(address: string, args: any[], contractPath: string) {
    try {
      await hre.run('verify:verify', {
        address, constructorArguments: args, contract: contractPath,
      });
    } catch (e) {
      log.info('error verify ' + e);
    }
  }


  public static async verifyProxy(adr: string) {
    // it's broken for some reason

    // try {
    //
    //   // const resp =
    //   await axios.post(
    //     (await VerifyUtils.getNetworkScanUrl()) +
    //     `?module=contract&action=verifyproxycontract&apikey=${argv.networkScanKey}`,
    //     `address=${adr}`,
    //   );
    //   // log.info("proxy verify resp", resp.data);
    // } catch (e) {
    //   log.info('error proxy verify ' + adr + e);
    // }
  }

  // ************** ADDRESSES **********************


  public static async getCoreAddresses(): Promise<CoreAddresses> {
    const net = Misc.getChainId();
    // log.info('network ' + net);
    const core = Addresses.CORE.get(net);
    if (!core) {
      throw Error('No config for ' + net);
    }
    return core;
  }

  public static getController(signer: SignerWithAddress): ControllerV2 {
    const core = Addresses.getCore();
    return ControllerV2__factory.connect(core.controller, signer);
  }

  public static async getControllerGovernance(signer: SignerWithAddress): Promise<SignerWithAddress> {
    if (!signer) {
      signer = (await ethers.getSigners())[0];
    }
    const controller = DeployerUtilsLocal.getController(signer);
    const govAddress = await controller.governance();
    const gov = await DeployerUtilsLocal.impersonate(govAddress);

    if (!(await controller.isOperator(govAddress))) {
      await controller.connect(gov).registerOperator(govAddress);
    }

    return gov;
  }

  public static async getControllerLiquidator(signer?: SignerWithAddress): Promise<ITetuLiquidator> {
    if (!signer) {
      signer = (await ethers.getSigners())[0];
    }
    const controller = IController__factory.connect(Addresses.getCore().controller, signer);
    const liquidatorAddress = await controller.liquidator();
    return ITetuLiquidator__factory.connect(liquidatorAddress, ethers.provider);
  }

  public static async getLiquidator(signer?: SignerWithAddress): Promise<ITetuLiquidator> {
    if (!signer) {
      signer = (await ethers.getSigners())[0];
    }
    const liquidatorAddress = Addresses.getTools().liquidator;
    return ITetuLiquidator__factory.connect(liquidatorAddress, signer);
  }

  public static async getCoreAddressesWrapper(signer: SignerWithAddress): Promise<ICoreContractsWrapper> {
    const chainId = Misc.getChainId();
    // log.info('network ' + chainId);
    const core = Addresses.CORE.get(chainId);
    if (!core) {
      throw Error('No config for ' + chainId);
    }

    return {
      tetu: IERC20__factory.connect(core.tetu, signer),
      controller: ControllerV2__factory.connect(core.controller, signer),
      ve: IVeTetu__factory.connect(core.ve, signer),
      veDist: IVeDistributor__factory.connect(core.veDist, signer),
      gauge: IGauge__factory.connect(core.gauge, signer),
      bribe: IBribe__factory.connect(core.bribe, signer),
      tetuVoter: IVoter__factory.connect(core.tetuVoter, signer),
      platformVoter: IPlatformVoter__factory.connect(core.platformVoter, signer),
      forwarder: IForwarder__factory.connect(core.forwarder, signer),
      vaultFactory: VaultFactory__factory.connect(core.vaultFactory, signer),
    };

  }

  public static async getToolsAddressesWrapper(signer: SignerWithAddress): Promise<IToolsContractsWrapper> {
    const chainId = Misc.getChainId();
    // log.info('network ' + chainId);
    const tools = Addresses.TOOLS.get(chainId);
    if (!tools) {
      throw Error('No config for ' + chainId);
    }
    return {
      liquidator: ITetuLiquidator__factory.connect(tools.liquidator, signer),
      converter: ITetuConverter__factory.connect(tools.converter, signer),
      multicall: Multicall__factory.connect(tools.multicall, signer),
    };

  }

  public static async getToolsAddresses(): Promise<ToolsAddresses> {
    const chainId = Misc.getChainId();
    // log.info('network ' + chainId);
    const tools = Addresses.TOOLS.get(chainId);
    if (!tools) {
      throw Error('No config for ' + chainId);
    }
    return tools;
  }

  /*
   public static async getTokenAddresses(): Promise<Map<string, string>> {
   const net = await ethers.provider.getNetwork();
   log.info('network ' + net.chainId);
   const mocks = Addresses.TOKENS.get(net.chainId + '');
   if (!mocks) {
   throw Error('No config for ' + net.chainId);
   }
   return mocks;
   }
   */

  public static async getGovernance() {
    const chainId = Misc.getChainId();
    if (chainId === POLYGON_NETWORK_ID) {
      return MaticAddresses.GOV_ADDRESS;
    } else if (chainId === BASE_NETWORK_ID) {
      return BaseAddresses.GOV_ADDRESS;
    } else {
      throw Error('No config for ' + chainId);
    }
  }

  public static async impersonate(address: string | null = null, silent?: boolean) {
    if (address === null) {
      address = await DeployerUtilsLocal.getGovernance();
    }
    await hre.network.provider.request({
      method: 'hardhat_impersonateAccount',
      params: [address],
    });

    await hre.network.provider.request({
      method: 'hardhat_setBalance',
      params: [address, '0x1431E0FAE6D7217CAA0000000'],
    });
    if (!silent) {
      console.log('address impersonated', address);
    }
    return ethers.getSigner(address || '');
  }

  public static async getNetworkTokenAddress() {
    const chainId = Misc.getChainId();
    if (chainId === 137) {
      return MaticAddresses.WMATIC_TOKEN;
    } else if (chainId === BASE_NETWORK_ID) {
      return BaseAddresses.WETH_TOKEN;
    } else {
      throw Error('No config for ' + chainId);
    }
  }

  // ****************** WAIT ******************

  public static async delay(ms: number) {
    return new Promise(resolve => setTimeout(resolve, ms));
  }

  public static async wait(blocks: number) {
    if (hre.network.name === 'hardhat') {
      return;
    }
    const start = ethers.provider.blockNumber;
    while (true) {
      log.info('wait 10sec');
      await DeployerUtilsLocal.delay(10000);
      if (ethers.provider.blockNumber >= start + blocks) {
        break;
      }
    }
  }

  public static async deployAndInitVaultAndStrategy<T>(
    asset: string,
    vaultName: string,
    strategyDeployer: (splitterAddress: string) => Promise<IStrategyV2>,
    controller: IController,
    signer: SignerWithAddress,
    buffer = 0,
    depositFee = 0,
    withdrawFee = 0,
    wait = false,
  ): Promise<IVaultStrategyInfo> {
    console.log('deployAndInitVaultAndStrategy', vaultName);
    const core = Addresses.getCore();
    const vault = await DeployerUtilsLocal.deployAndInitVault(
      asset, vaultName, controller, signer, buffer, depositFee, withdrawFee, wait);

    const splitterAddress = await vault.splitter();
    const splitter = StrategySplitterV2__factory.connect(splitterAddress, signer);

    const gauge = IGauge__factory.connect(core.gauge, signer);
    await gauge.addStakingToken(vault.address);

    // ADD STRATEGY
    const strategy = await strategyDeployer(splitterAddress);

<<<<<<< HEAD
    await splitter.addStrategies([strategy.address], [0], [Misc.MAX_UINT]);
=======
    await splitter.addStrategies([strategy.address], [0], [0]);
>>>>>>> 1dc4facf

    return { vault, splitter, strategy };
  }

  public static async deployAndInitVault<T>(
    assetAddress: string,
    vaultName: string,
    controller: IController,
    signer: SignerWithAddress,
    buffer = 100,
    depositFee = 300,
    withdrawFee = 300,
    wait = false,
  ): Promise<TetuVaultV2> {
    console.log('deployAndInitVault', vaultName);

    const core = Addresses.getCore();

    // const asset = IERC20Metadata__factory.connect(assetAddress, signer);
    // const symbol = await asset.symbol();
    console.log('vaultName', vaultName);

    const factory = VaultFactory__factory.connect(core.vaultFactory, signer);

    const vaultLogic = await DeployerUtils.deployContract(signer, 'TetuVaultV2');
    const splitterLogic = await DeployerUtils.deployContract(signer, 'StrategySplitterV2');
    await factory/*.connect(await Misc.impersonate('0xcc16d636dd05b52ff1d8b9ce09b09bc62b11412b'))*/
      .setVaultImpl(vaultLogic.address);
    await factory/*.connect(await Misc.impersonate('0xcc16d636dd05b52ff1d8b9ce09b09bc62b11412b'))*/
      .setSplitterImpl(splitterLogic.address);

    await RunHelper.runAndWait(() => factory.createVault(
      assetAddress,
      vaultName,
      vaultName,
      core.gauge,
      buffer,
    ), true, wait);
    const l = (await factory.deployedVaultsLength()).toNumber();
    const vaultAddress = await factory.deployedVaults(l - 1);
    console.log(l, 'VAULT: ', vaultAddress);
    const vault = TetuVaultV2__factory.connect(vaultAddress, signer);

    console.log('setFees', depositFee, withdrawFee);
    await RunHelper.runAndWait(() =>
        vault.setFees(depositFee, withdrawFee),
      true, wait,
    );
    await RunHelper.runAndWait(() =>
        vault.setWithdrawRequestBlocks(0),
      true, wait,
    );

    console.log('registerVault');
    await RunHelper.runAndWait(() =>
        ControllerV2__factory.connect(core.controller, signer).registerVault(vaultAddress),
      true, wait,
    );

    console.log('addStakingToken');
    await RunHelper.runAndWait(() =>
        IGauge__factory.connect(core.gauge, signer).addStakingToken(vaultAddress),
      true, wait,
    );

    console.log('+Vault Deployed');
    return vault;
  }


}<|MERGE_RESOLUTION|>--- conflicted
+++ resolved
@@ -344,11 +344,7 @@
     // ADD STRATEGY
     const strategy = await strategyDeployer(splitterAddress);
 
-<<<<<<< HEAD
     await splitter.addStrategies([strategy.address], [0], [Misc.MAX_UINT]);
-=======
-    await splitter.addStrategies([strategy.address], [0], [0]);
->>>>>>> 1dc4facf
 
     return { vault, splitter, strategy };
   }
