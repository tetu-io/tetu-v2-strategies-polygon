--- conflicted
+++ resolved
@@ -92,21 +92,14 @@
       }
     }
   }
-
-<<<<<<< HEAD
-  public static async runAndWait(callback: () => Promise<ContractTransaction|TransactionResponse>, stopOnError = true, wait = true, silent: false) {
-    if (!silent) {
-      console.log('Start on-chain transaction')
-    }
-
-=======
   public static async runAndWait(
     callback: () => Promise<ContractTransaction | TransactionResponse>,
     stopOnError = true,
     wait = true,
   ) {
-    console.log('Start on-chain transaction');
->>>>>>> 19c3a232
+    if (!silent) {
+      console.log('Start on-chain transaction')
+    }
     const start = Date.now();
     const tr = await callback();
     if (!wait) {
