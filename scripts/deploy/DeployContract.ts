import {ContractFactory, utils} from "ethers";
import {SignerWithAddress} from "@nomiclabs/hardhat-ethers/signers";
import {Libraries} from "hardhat-deploy/dist/types";
import {Logger} from "tslog";
import logSettings from "../../log_settings";
import {formatUnits} from "ethers/lib/utils";

const log: Logger = new Logger(logSettings);

export const WAIT_BLOCKS_BETWEEN_DEPLOY = 50;

const libraries = new Map<string, string[]>([
  ['VeTetu', ['VeTetuLogo']],
  ['BalancerComposableStableDepositorFacade', ['BalancerLogicLib']],
  ['BalancerComposableStableStrategy', ['ConverterStrategyBaseLib', 'BalancerLogicLib']],
  ['MockConverterStrategy', ['ConverterStrategyBaseLib']],
  ['ConverterStrategyBaseLibFacade', ['ConverterStrategyBaseLib']],
  ['UniswapV3ConverterStrategy', ['UniswapV3Library', 'ConverterStrategyBaseLib']],
]);

export async function deployContract<T extends ContractFactory>(
  // tslint:disable-next-line
  hre: any,
  signer: SignerWithAddress,
  name: string,
  // tslint:disable-next-line:no-any
  ...args: any[]
) {
  if (hre.network.name !== 'hardhat') {
    await hre.run("compile")
  }
  const web3 = hre.web3;
  const ethers = hre.ethers;
  log.info(`Deploying ${name}`);
  log.info("Account balance: " + utils.formatUnits(await signer.getBalance(), 18));

  const gasPrice = await web3.eth.getGasPrice();
  log.info("Gas price: " + formatUnits(gasPrice, 9));
  const libs: string[]|undefined = libraries.get(name);
  let _factory;
  if (libs) {
    const librariesObj: Libraries = {};
    for (const lib of libs) {
      log.info('DEPLOY LIBRARY', lib, 'for', name);
      librariesObj[lib] = (await deployContract(hre, signer, lib)).address;
    }

    _factory = (await ethers.getContractFactory(
      name,
      {
        signer,
        libraries: librariesObj
      }
    )) as T;
  } else {
    _factory = (await ethers.getContractFactory(
      name,
      signer
    )) as T;
  }
  // let gas = 5_000_000;
  // if (hre.network.name === 'hardhat') {
  //   gas = 999_999_999;
  // } else if (hre.network.name === 'mumbai') {
  //   gas = 5_000_000;
  // }
  // const instance = await _factory.deploy(...args, {gasLimit: gas, gasPrice: Math.floor(+gasPrice * 1.1)});
<<<<<<< HEAD
  const gasLimit = hre.network.name !== 'hardhat' ? 9_000_000 : 29_000_000
  const instance = await _factory.deploy(...args, {gasLimit, gasPrice: Math.floor(+gasPrice * 1.1)});
=======
  const instance = await _factory.deploy(...args, {
    // large gas limit is required for npm run coverage
    // see https://github.com/NomicFoundation/hardhat/issues/3121
    gasLimit: 29_000_000,
    gasPrice: Math.floor(+gasPrice * 1.1)
  });
>>>>>>> 386a6101
  log.info('Deploy tx:', instance.deployTransaction.hash);
  await instance.deployed();

  const receipt = await ethers.provider.getTransactionReceipt(instance.deployTransaction.hash);
  console.log('DEPLOYED: ', name, receipt.contractAddress);

  if (hre.network.name !== 'hardhat' && hre.network.name !== 'zktest') {
    await wait(hre, 10);
    if (args.length === 0) {
      await verify(hre, receipt.contractAddress);
    } else {
      await verifyWithArgs(hre, receipt.contractAddress, args);
    }
  }
  return _factory.attach(receipt.contractAddress);
}

// tslint:disable-next-line:no-any
async function wait(hre: any, blocks: number) {
  if (hre.network.name === 'hardhat') {
    return;
  }
  const start = hre.ethers.provider.blockNumber;
  while (true) {
    log.info('wait 10sec');
    await delay(10000);
    if (hre.ethers.provider.blockNumber >= start + blocks) {
      break;
    }
  }
}

async function delay(ms: number) {
  return new Promise(resolve => setTimeout(resolve, ms));
}

// tslint:disable-next-line:no-any
async function verify(hre: any, address: string) {
  try {
    await hre.run("verify:verify", {
      address
    })
  } catch (e) {
    log.info('error verify ' + e);
  }
}

// tslint:disable-next-line:no-any
async function verifyWithArgs(hre: any, address: string, args: any[]) {
  try {
    await hre.run("verify:verify", {
      address, constructorArguments: args
    })
  } catch (e) {
    log.info('error verify ' + e);
  }
}<|MERGE_RESOLUTION|>--- conflicted
+++ resolved
@@ -65,17 +65,12 @@
   //   gas = 5_000_000;
   // }
   // const instance = await _factory.deploy(...args, {gasLimit: gas, gasPrice: Math.floor(+gasPrice * 1.1)});
-<<<<<<< HEAD
-  const gasLimit = hre.network.name !== 'hardhat' ? 9_000_000 : 29_000_000
-  const instance = await _factory.deploy(...args, {gasLimit, gasPrice: Math.floor(+gasPrice * 1.1)});
-=======
   const instance = await _factory.deploy(...args, {
     // large gas limit is required for npm run coverage
     // see https://github.com/NomicFoundation/hardhat/issues/3121
     gasLimit: 29_000_000,
     gasPrice: Math.floor(+gasPrice * 1.1)
   });
->>>>>>> 386a6101
   log.info('Deploy tx:', instance.deployTransaction.hash);
   await instance.deployed();
 
